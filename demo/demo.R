--- conflicted
+++ resolved
@@ -312,11 +312,7 @@
   # cores = NULL, # default to max available
   # add_penalty_factor = FALSE, # Untested feature. Use with caution.
   iterations = 2000, # 2000 recommended for the dummy dataset with no calibration
-<<<<<<< HEAD
-  trials = 1, # 5 recommended for the dummy dataset
-=======
   trials = 5, # 5 recommended for the dummy dataset
->>>>>>> 36139506
   outputs = FALSE # outputs = FALSE disables direct model output - robyn_outputs()
 )
 print(OutputModels)

# Copyright (c) Meta Platforms, Inc. and its affiliates.

# This source code is licensed under the MIT license found in the
# LICENSE file in the root directory of this source tree.

#############################################################################################
####################         Facebook MMM Open Source - Robyn 3.9.0    ######################
####################                    Quick guide                   #######################
#############################################################################################

# Advanced marketing mix modeling using Meta Open Source project Robyn (Blueprint training)
# https://www.facebookblueprint.com/student/path/253121-marketing-mix-models?utm_source=demo

################################################################
#### Step 0: Setup environment

## Install, load, and check (latest) Robyn version, using one of these 2 sources:
## A) Install the latest stable version from CRAN:
# install.packages("Robyn")
## B) Install the latest dev version from GitHub:
# install.packages("remotes") # Install remotes first if you haven't already
# remotes::install_github("facebookexperimental/Robyn/R")
library(Robyn)

# Please, check if you have installed the latest version before running this demo. Update if not
# https://github.com/facebookexperimental/Robyn/blob/main/R/DESCRIPTION#L4
packageVersion("Robyn")
# Also, if you're using an older version than the latest dev version, please check older demo.R with
# https://github.com/facebookexperimental/Robyn/blob/vX.X.X/demo/demo.R

## Force multi-core use when running RStudio
Sys.setenv(R_FUTURE_FORK_ENABLE = "true")
options(future.fork.enable = TRUE)

<<<<<<< HEAD
# Set to FALSE to avoid the creation of files locally
create_files <- TRUE

## ATTENTION: Must install the python library Nevergrad once before using Robyn.
=======
## IMPORTANT: Must install and setup the python library "Nevergrad" once before using Robyn
>>>>>>> acb5b5cb
## Guide: https://github.com/facebookexperimental/Robyn/blob/main/demo/install_nevergrad.R

################################################################
#### Step 1: Load data

## Check simulated dataset or load your own dataset
data("dt_simulated_weekly")
head(dt_simulated_weekly)

## Check holidays from Prophet
# 59 countries included. If your country is not included, please manually add it.
# Tipp: any events can be added into this table, school break, events etc.
data("dt_prophet_holidays")
head(dt_prophet_holidays)

# Directory where you want to export results to (will create new folders)
robyn_object <- "~/Desktop"

### DEPRECATED: It must have extension .RDS. The object name can be different than Robyn:
# robyn_object <- "~/Desktop/MyRobyn.RDS"

################################################################
#### Step 2a: For first time user: Model specification in 4 steps

#### 2a-1: First, specify input variables

## NOTE (>3.6.1): All sign control are now automatically provided: "positive" for media & organic
## variables and "default" for all others. User can still customise signs if necessary.
## Documentation is available, access it anytime by running: ?robyn_inputs

InputCollect <- robyn_inputs(
  dt_input = dt_simulated_weekly,
  dt_holidays = dt_prophet_holidays,
  date_var = "DATE", # date format must be "2020-01-01"
  dep_var = "revenue", # there should be only one dependent variable
  dep_var_type = "revenue", # "revenue" (ROI) or "conversion" (CPA)
  prophet_vars = c("trend", "season", "holiday"), # "trend","season", "weekday" & "holiday"
  prophet_country = "DE", # input one country. dt_prophet_holidays includes 59 countries by default
  context_vars = c("competitor_sales_B", "events"), # e.g. competitors, discount, unemployment etc
  paid_media_spends = c("tv_S", "ooh_S", "print_S", "facebook_S", "search_S"), # mandatory input
  paid_media_vars = c("tv_S", "ooh_S", "print_S", "facebook_I", "search_clicks_P"), # mandatory.
  # paid_media_vars must have same order as paid_media_spends. Use media exposure metrics like
  # impressions, GRP etc. If not applicable, use spend instead.
  organic_vars = "newsletter", # marketing activity without media spend
  # factor_vars = c("events"), # force variables in context_vars or organic_vars to be categorical
  window_start = "2016-01-01",
  window_end = "2018-12-31",
  adstock = "geometric" # geometric, weibull_cdf or weibull_pdf.
)
print(InputCollect)

#### 2a-2: Second, define and add hyperparameters

## NOTE (>3.6.1): Default media variable for modelling has changed from paid_media_vars to paid_media_spends.
## Also, calibration_input are required to be spend names.
## hyperparameter names are based on paid_media_spends names too. See right hyperparameter names:
hyper_names(adstock = InputCollect$adstock, all_media = InputCollect$all_media)

## Guide to setup & understand hyperparameters

## Robyn's hyperparameters have four components:
## Adstock parameters (theta or shape/scale).
## Saturation parameters (alpha/gamma).
## Regularisation parameter (lambda). No need to specify manually.
## Time series validation parameter (train_size).

## 1. IMPORTANT: set plot = TRUE to create example plots for adstock & saturation
## hyperparameters and their influence in curve transformation
plot_adstock(plot = FALSE)
plot_saturation(plot = FALSE)

## 2. Get correct hyperparameter names:
# All variables in paid_media_spends and organic_vars require hyperparameter and will be
# transformed by adstock & saturation.
# Run hyper_names(adstock = InputCollect$adstock, all_media = InputCollect$all_media)
# to get correct media hyperparameter names. All names in hyperparameters must equal
# names from hyper_names(), case sensitive. Run ?hyper_names to check fucntion arguments

## 3. Hyperparameter interpretation & recommendation:

## Geometric adstock: Theta is the only parameter and means fixed decay rate. Assuming TV
# spend on day 1 is 100€ and theta = 0.7, then day 2 has 100*0.7=70€ worth of effect
# carried-over from day 1, day 3 has 70*0.7=49€ from day 2 etc. Rule-of-thumb for common
# media genre: TV c(0.3, 0.8), OOH/Print/Radio c(0.1, 0.4), digital c(0, 0.3). Also,
# to convert weekly to daily we can transform the parameter to the power of (1/7),
# so to convert 30% daily to weekly is 0.3^(1/7) = 0.84.

## Weibull CDF adstock: The Cumulative Distribution Function of Weibull has two parameters,
# shape & scale, and has flexible decay rate, compared to Geometric adstock with fixed
# decay rate. The shape parameter controls the shape of the decay curve. Recommended
# bound is c(0, 2). The larger the shape, the more S-shape. The smaller, the more
# L-shape. Scale controls the inflexion point of the decay curve. We recommend very
# conservative bounce of c(0, 0.1), because scale increases the adstock half-life greatly.
# When shape or scale is 0, adstock will be 0.

## Weibull PDF adstock: The Probability Density Function of the Weibull also has two
# parameters, shape & scale, and also has flexible decay rate as Weibull CDF. The
# difference is that Weibull PDF offers lagged effect. When shape > 2, the curve peaks
# after x = 0 and has NULL slope at x = 0, enabling lagged effect and sharper increase and
# decrease of adstock, while the scale parameter indicates the limit of the relative
# position of the peak at x axis; when 1 < shape < 2, the curve peaks after x = 0 and has
# infinite positive slope at x = 0, enabling lagged effect and slower increase and decrease
# of adstock, while scale has the same effect as above; when shape = 1, the curve peaks at
# x = 0 and reduces to exponential decay, while scale controls the inflexion point; when
# 0 < shape < 1, the curve peaks at x = 0 and has increasing decay, while scale controls
# the inflexion point. When all possible shapes are relevant, we recommend c(0.0001, 10)
# as bounds for shape; when only strong lagged effect is of interest, we recommend
# c(2.0001, 10) as bound for shape. In all cases, we recommend conservative bound of
# c(0, 0.1) for scale. Due to the great flexibility of Weibull PDF, meaning more freedom
# in hyperparameter spaces for Nevergrad to explore, it also requires larger iterations
# to converge. When shape or scale is 0, adstock will be 0.

## Hill function for saturation: Hill function is a two-parametric function in Robyn with
# alpha and gamma. Alpha controls the shape of the curve between exponential and s-shape.
# Recommended bound is c(0.5, 3). The larger the alpha, the more S-shape. The smaller, the
# more C-shape. Gamma controls the inflexion point. Recommended bounce is c(0.3, 1). The
# larger the gamma, the later the inflection point in the response curve.

## Regularization for ridge regression: Lambda is the penalty term for regularised regression.
# Lambda doesn't need manual definition from the users, because it is set to the range of
# c(0, 1) by default in hyperparameters and will be scaled to the proper altitude with
# lambda_max and lambda_min_ratio.

## Time series validation: When ts_validation = TRUE in robyn_run(), train_size defines the
# percentage of data used for training, validation and out-of-sample testing. For example,
# when train_size = 0.7, val_size and test_size will be 0.15 each. This hyperparameter is
# customizable with default range of c(0.5, 0.8) and must be between c(0.1, 1).

## 4. Set individual hyperparameter bounds. They either contain two values e.g. c(0, 0.5),
# or only one value, in which case you'd "fix" that hyperparameter.
# Run hyper_limits() to check maximum upper and lower bounds by range
hyper_limits()

# Example hyperparameters ranges for Geometric adstock
hyperparameters <- list(
  facebook_S_alphas = c(0.5, 3),
  facebook_S_gammas = c(0.3, 1),
  facebook_S_thetas = c(0, 0.3),
  print_S_alphas = c(0.5, 3),
  print_S_gammas = c(0.3, 1),
  print_S_thetas = c(0.1, 0.4),
  tv_S_alphas = c(0.5, 3),
  tv_S_gammas = c(0.3, 1),
  tv_S_thetas = c(0.3, 0.8),
  search_S_alphas = c(0.5, 3),
  search_S_gammas = c(0.3, 1),
  search_S_thetas = c(0, 0.3),
  ooh_S_alphas = c(0.5, 3),
  ooh_S_gammas = c(0.3, 1),
  ooh_S_thetas = c(0.1, 0.4),
  newsletter_alphas = c(0.5, 3),
  newsletter_gammas = c(0.3, 1),
  newsletter_thetas = c(0.1, 0.4),
  train_size = c(0.5, 0.8)
)

# Example hyperparameters ranges for Weibull CDF adstock
# facebook_S_alphas = c(0.5, 3)
# facebook_S_gammas = c(0.3, 1)
# facebook_S_shapes = c(0, 2)
# facebook_S_scales = c(0, 0.1)

# Example hyperparameters ranges for Weibull PDF adstock
# facebook_S_alphas = c(0.5, 3)
# facebook_S_gammas = c(0.3, 1)
# facebook_S_shapes = c(0, 10)
# facebook_S_scales = c(0, 0.1)

#### 2a-3: Third, add hyperparameters into robyn_inputs()

InputCollect <- robyn_inputs(InputCollect = InputCollect, hyperparameters = hyperparameters)
print(InputCollect)

#### 2a-4: Fourth (optional), model calibration / add experimental input

## Guide for calibration

# 1. Calibration channels need to be paid_media_spends or organic_vars names.
# 2. We strongly recommend to use Weibull PDF adstock for more degree of freedom when
# calibrating Robyn.
# 3. We strongly recommend to use experimental and causal results that are considered
# ground truth to calibrate MMM. Usual experiment types are identity-based (e.g. Facebook
# conversion lift) or geo-based (e.g. Facebook GeoLift). Due to the nature of treatment
# and control groups in an experiment, the result is considered immediate effect. It's
# rather impossible to hold off historical carryover effect in an experiment. Therefore,
# only calibrates the immediate and the future carryover effect. When calibrating with
# causal experiments, use calibration_scope = "immediate".
# 4. It's controversial to use attribution/MTA contribution to calibrate MMM. Attribution
# is considered biased towards lower-funnel channels and strongly impacted by signal
# quality. When calibrating with MTA, use calibration_scope = "immediate".
# 5. Every MMM is different. It's highly contextual if two MMMs are comparable or not.
# In case of using other MMM result to calibrate Robyn, use calibration_scope = "total".
# 6. Currently, Robyn only accepts point-estimate as calibration input. For example, if
# 10k$ spend is tested against a hold-out for channel A, then input the incremental
# return as point-estimate as the example below.
# 7. The point-estimate has to always match the spend in the variable. For example, if
# channel A usually has $100K weekly spend and the experimental holdout is 70%, input
# the point-estimate for the $30K, not the $70K.
# 8. If an experiment contains more than one media variable, input "channe_A+channel_B"
# to indicate combination of channels, case sensitive.

# calibration_input <- data.frame(
#   # channel name must in paid_media_vars
#   channel = c("facebook_S",  "tv_S", "facebook_S+search_S", "newsletter"),
#   # liftStartDate must be within input data range
#   liftStartDate = as.Date(c("2018-05-01", "2018-04-03", "2018-07-01", "2017-12-01")),
#   # liftEndDate must be within input data range
#   liftEndDate = as.Date(c("2018-06-10", "2018-06-03", "2018-07-20", "2017-12-31")),
#   # Provided value must be tested on same campaign level in model and same metric as dep_var_type
#   liftAbs = c(400000, 300000, 700000, 200),
#   # Spend within experiment: should match within a 10% error your spend on date range for each channel from dt_input
#   spend = c(421000, 7100, 350000, 0),
#   # Confidence: if frequentist experiment, you may use 1 - pvalue
#   confidence = c(0.85, 0.8, 0.99, 0.95),
#   # KPI measured: must match your dep_var
#   metric = c("revenue", "revenue", "revenue", "revenue"),
#   # Either "immediate" or "total". For experimental inputs like Facebook Lift, "immediate" is recommended.
#   calibration_scope = c("immediate", "immediate", "immediate", "immediate")
# )
# InputCollect <- robyn_inputs(InputCollect = InputCollect, calibration_input = calibration_input)


################################################################
#### Step 2b: For known model specification, setup in one single step

## Specify hyperparameters as in 2a-2 and optionally calibration as in 2a-4 and provide them directly in robyn_inputs()

# InputCollect <- robyn_inputs(
#   dt_input = dt_simulated_weekly
#   ,dt_holidays = dt_prophet_holidays
#   ,date_var = "DATE"
#   ,dep_var = "revenue"
#   ,dep_var_type = "revenue"
#   ,prophet_vars = c("trend", "season", "holiday")
#   ,prophet_country = "DE"
#   ,context_vars = c("competitor_sales_B", "events")
#   ,paid_media_spends = c("tv_S", "ooh_S",	"print_S", "facebook_S", "search_S")
#   ,paid_media_vars = c("tv_S", "ooh_S", 	"print_S", "facebook_I", "search_clicks_P")
#   ,organic_vars = c("newsletter")
#   ,factor_vars = c("events")
#   ,window_start = "2016-11-23"
#   ,window_end = "2018-08-22"
#   ,adstock = "geometric"
#   ,hyperparameters = hyperparameters # as in 2a-2 above
#   ,calibration_input = calibration_input # as in 2a-4 above
# )

#### Check spend exposure fit if available
if (length(InputCollect$exposure_vars) > 0) {
  lapply(InputCollect$modNLS$plots, plot)
}

##### Manually save and import InputCollect as JSON file
# robyn_write(InputCollect, dir = "~/Desktop")
# InputCollect <- robyn_inputs(
#   dt_input = dt_simulated_weekly,
#   dt_holidays = dt_prophet_holidays,
#   json_file = "~/Desktop/RobynModel-inputs.json")

################################################################
#### Step 3: Build initial model

## Run all trials and iterations. Use ?robyn_run to check parameter definition
OutputModels <- robyn_run(
  InputCollect = InputCollect, # feed in all model specification
  cores = NULL, # NULL defaults to (max available - 1)
  iterations = 2000, # 2000 recommended for the dummy dataset with no calibration
  trials = 5, # 5 recommended for the dummy dataset
  ts_validation = FALSE, # 3-way-split time series for NRMSE validation.
  add_penalty_factor = FALSE # Experimental feature. Use with caution.
)
print(OutputModels)

## Check MOO (multi-objective optimization) convergence plots
# Read more about convergence rules: ?robyn_converge
OutputModels$convergence$moo_distrb_plot
OutputModels$convergence$moo_cloud_plot

## Check time-series validation plot (when ts_validation == TRUE)
# Read more and replicate results: ?ts_validation
if (OutputModels$ts_validation) OutputModels$ts_validation_plot

## Calculate Pareto fronts, cluster and export results and plots. See ?robyn_outputs
OutputCollect <- robyn_outputs(
  InputCollect, OutputModels,
  pareto_fronts = "auto", # automatically pick how many pareto-fronts to fill min_candidates
  # min_candidates = 100, # top pareto models for clustering. Default to 100
  # calibration_constraint = 0.1, # range c(0.01, 0.1) & default at 0.1
  csv_out = "pareto", # "pareto", "all", or NULL (for none)
  clusters = TRUE, # Set to TRUE to cluster similar models by ROAS. See ?robyn_clusters
  export = create_files, # this will create files locally
  plot_folder = robyn_object, # path for plots exports and files creation
  plot_pareto = create_files # Set to FALSE to deactivate plotting and saving model one-pagers
)
print(OutputCollect)

## 4 csv files are exported into the folder for further usage. Check schema here:
## https://github.com/facebookexperimental/Robyn/blob/main/demo/schema.R
# pareto_hyperparameters.csv, hyperparameters per Pareto output model
# pareto_aggregated.csv, aggregated decomposition per independent variable of all Pareto output
# pareto_media_transform_matrix.csv, all media transformation vectors
# pareto_alldecomp_matrix.csv, all decomposition vectors of independent variables


################################################################
#### Step 4: Select and save the any model

## Compare all model one-pagers and select one that mostly reflects your business reality
print(OutputCollect)
select_model <- "1_115_2" # Pick one of the models from OutputCollect to proceed

#### Version >=3.7.1: JSON export and import (faster and lighter than RDS files)
ExportedModel <- robyn_write(InputCollect, OutputCollect, select_model, export = create_files)
print(ExportedModel)

###### DEPRECATED (<3.7.1) (might work)
# ExportedModelOld <- robyn_save(
#   robyn_object = robyn_object, # model object location and name
#   select_model = select_model, # selected model ID
#   InputCollect = InputCollect,
#   OutputCollect = OutputCollect
# )
# print(ExportedModelOld)
# # plot(ExportedModelOld)

################################################################
#### Step 5: Get budget allocation based on the selected model above

## Budget allocation result requires further validation. Please use this recommendation with caution.
## Don't interpret budget allocation result if selected model above doesn't meet business expectation.

# Check media summary for selected model
print(ExportedModel)

# Run ?robyn_allocator to check parameter definition
# Run the "max_historical_response" scenario: "What's the revenue lift potential with the
# same historical spend level and what is the spend mix?"
AllocatorCollect1 <- robyn_allocator(
  InputCollect = InputCollect,
  OutputCollect = OutputCollect,
  select_model = select_model,
  scenario = "max_historical_response",
  channel_constr_low = 0.7,
  channel_constr_up = c(1.2, 1.5, 1.5, 1.5, 1.5),
  date_min = "2018-07-21",
  date_max = "2018-08-20",
  export = create_files
)
print(AllocatorCollect1)
# plot(AllocatorCollect1)

# Run the "max_response_expected_spend" scenario: "What's the maximum response for a given
# total spend based on historical saturation and what is the spend mix?" "optmSpendShareUnit"
# is the optimum spend share.
AllocatorCollect2 <- robyn_allocator(
  InputCollect = InputCollect,
  OutputCollect = OutputCollect,
  select_model = select_model,
  scenario = "max_response_expected_spend",
  channel_constr_low = c(0.7, 0.7, 0.7, 0.7, 0.7),
  channel_constr_up = c(1.2, 1.5, 1.5, 1.5, 1.5),
  expected_spend = 1000000, # Total spend to be simulated
  expected_spend_days = 7, # Duration of expected_spend in days
  export = create_files
)
print(AllocatorCollect2)
AllocatorCollect2$dt_optimOut
# plot(AllocatorCollect2)

## A csv is exported into the folder for further usage. Check schema here:
## https://github.com/facebookexperimental/Robyn/blob/main/demo/schema.R

## QA optimal response
# Pick any media variable: InputCollect$all_media
select_media <- "search_S"
# For paid_media_spends set metric_value as your optimal spend
metric_value <- AllocatorCollect1$dt_optimOut$optmSpendUnit[
  AllocatorCollect1$dt_optimOut$channels == select_media
]; metric_value
# # For paid_media_vars and organic_vars, manually pick a value
# metric_value <- 10000

if (TRUE) {
  optimal_response_allocator <- AllocatorCollect1$dt_optimOut$optmResponseUnit[
    AllocatorCollect1$dt_optimOut$channels == select_media
  ]
  optimal_response <- robyn_response(
    InputCollect = InputCollect,
    OutputCollect = OutputCollect,
    select_model = select_model,
    select_build = 0,
    media_metric = select_media,
    metric_value = metric_value,
    metric_ds = NULL
  )
  plot(optimal_response$plot)
  if (length(optimal_response_allocator) > 0) {
    cat("QA if results from robyn_allocator and robyn_response agree: ")
    cat(round(optimal_response_allocator) == round(optimal_response$response), "( ")
    cat(optimal_response$response, "==", optimal_response_allocator, ")\n")
  }
}

## Saturation curve for adstocked metric results (example)
robyn_response(
  InputCollect = InputCollect,
  OutputCollect = OutputCollect,
  select_model = select_model,
  media_metric = select_media,
  metric_value = metric_value,
  metric_ds = "last_5"
)

################################################################
#### Step 6: Model refresh based on selected model and saved results

## Must run robyn_write() (manually or automatically) to export any model first, before refreshing.
## The robyn_refresh() function is suitable for updating within "reasonable periods".
## Two situations are considered better to rebuild model:
## 1. most data is new. If initial model has 100 weeks and 80 weeks new data is added in refresh,
## it might be better to rebuild the model. Rule of thumb: 50% of data or less can be new.
## 2. new variables are added.

# Provide JSON file with your InputCollect and ExportedModel specifications
# It can be any model, initial or a refresh model
json_file <- "~/Desktop/Robyn_202211211853_init/RobynModel-1_100_6.json"
RobynRefresh <- robyn_refresh(
  json_file = json_file,
  dt_input = dt_simulated_weekly,
  dt_holidays = dt_prophet_holidays,
  refresh_steps = 13,
  refresh_iters = 1000, # 1k is an estimation
  refresh_trials = 1
)
# Now refreshing a refreshed model, following the same approach
json_file_rf1 <- "~/Desktop/Robyn_202208231837_init/Robyn_202208231841_rf1/RobynModel-1_12_5.json"
RobynRefresh <- robyn_refresh(
  json_file = json_file_rf1,
  dt_input = dt_simulated_weekly,
  dt_holidays = dt_prophet_holidays,
  refresh_steps = 7,
  refresh_iters = 1000, # 1k is an estimation
  refresh_trials = 1
)

# Continue with refreshed new InputCollect, OutputCollect, select_model values
InputCollectX <- RobynRefresh$listRefresh1$InputCollect
OutputCollectX <- RobynRefresh$listRefresh1$OutputCollect
select_modelX <- RobynRefresh$listRefresh1$OutputCollect$selectID

###### DEPRECATED (<3.7.1) (might work)
# # Run ?robyn_refresh to check parameter definition
# Robyn <- robyn_refresh(
#   robyn_object = robyn_object,
#   dt_input = dt_simulated_weekly,
#   dt_holidays = dt_prophet_holidays,
#   refresh_steps = 4,
#   refresh_mode = "manual",
#   refresh_iters = 1000, # 1k is estimation. Use refresh_mode = "manual" to try out.
#   refresh_trials = 1
# )

## Besides plots: there are 4 CSV outputs saved in the folder for further usage
# report_hyperparameters.csv, hyperparameters of all selected model for reporting
# report_aggregated.csv, aggregated decomposition per independent variable
# report_media_transform_matrix.csv, all media transformation vectors
# report_alldecomp_matrix.csv,all decomposition vectors of independent variables

################################################################
#### Step 7: Get budget allocation recommendation based on selected refresh runs

# Run ?robyn_allocator to check parameter definition
AllocatorCollect <- robyn_allocator(
  InputCollect = InputCollect,
  OutputCollect = OutputCollect,
  select_model = select_model,
  scenario = "max_response_expected_spend",
  channel_constr_low = c(0.7, 0.7, 0.7, 0.7, 0.7),
  channel_constr_up = c(1.2, 1.5, 1.5, 1.5, 1.5),
  expected_spend = 2000000, # Total spend to be simulated
  expected_spend_days = 14, # Duration of expected_spend in days
  export = FALSE
)
print(AllocatorCollect)
# plot(AllocatorCollect)

################################################################
#### Step 8: get marginal returns

## Example of how to get marginal ROI of next 1000$ from the 80k spend level for search channel

# Run ?robyn_response to check parameter definition

## -------------------------------- NOTE v3.6.0 CHANGE !!! ---------------------------------- ##
## The robyn_response() function can now output response for both spends and exposures (imps,
## GRP, newsletter sendings etc.) as well as plotting individual saturation curves. New
## argument names "media_metric" and "metric_value" instead of "paid_media_var" and "spend"
## are now used to accommodate this change. Also the returned output is a list now and
## contains also the plot.
## ------------------------------------------------------------------------------------------ ##

# Get response for 80k from result saved in robyn_object
Spend1 <- 60000
Response1 <- robyn_response(
  InputCollect = InputCollect,
  OutputCollect = OutputCollect,
  select_model = select_model,
  media_metric = "search_S",
  metric_value = Spend1,
  metric_ds = NULL
)
Response1$response / Spend1 # ROI for search 80k
Response1$plot

#### Or you can call a JSON file directly (a bit slower)
# Response1 <- robyn_response(
#   json_file = json_file,
#   dt_input = dt_simulated_weekly,
#   dt_holidays = dt_prophet_holidays,
#   media_metric = "search_S",
#   metric_value = Spend1,
#   metric_ds = NULL
# )

# Get response for +10%
Spend2 <- Spend1 * 1.1
Response2 <- robyn_response(
  InputCollect = InputCollect,
  OutputCollect = OutputCollect,
  select_model = select_model,
  media_metric = "search_S",
  metric_value = Spend2,
  metric_ds = NULL
)
Response2$response / Spend2 # ROI for search 81k
Response2$plot

# Marginal ROI of next 1000$ from 80k spend level for search
(Response2$response - Response1$response) / (Spend2 - Spend1)

## Example of getting paid media exposure response curves
imps <- 50000000
response_imps <- robyn_response(
  InputCollect = InputCollect,
  OutputCollect = OutputCollect,
  select_model = select_model,
  media_metric = "facebook_I",
  metric_value = imps,
  metric_ds = NULL
)
response_imps$response / imps * 1000
response_imps$plot

## Example of getting organic media exposure response curves
sendings <- 30000
response_sending <- robyn_response(
  InputCollect = InputCollect,
  OutputCollect = OutputCollect,
  select_model = select_model,
  media_metric = "newsletter",
  metric_value = sendings,
  metric_ds = NULL
)
response_sending$response / sendings * 1000
response_sending$plot

################################################################
#### Optional: recreate old models and replicate results [v3.7.1]

# From an exported JSON file (which is created automatically when exporting a model)
# we can re-create a previously trained model and outputs. Note: we need to provide
# the main dataset and the holidays dataset, which are NOT stored in the JSON file.
# These JSON files will be automatically created in most cases.

############ WRITE ############
# Manually create JSON file with inputs data only
robyn_write(InputCollect, dir = "~/Desktop")

# Manually create JSON file with inputs and specific model results
robyn_write(InputCollect, OutputCollect, select_model)


############ READ ############
# Recreate `InputCollect` and `OutputCollect` objects
# Pick any exported model (initial or refreshed)
json_file <- "~/Desktop/Robyn_202208231837_init/RobynModel-1_100_6.json"

# Optional: Manually read and check data stored in file
json_data <- robyn_read(json_file)
print(json_data)

# Re-create InputCollect
InputCollectX <- robyn_inputs(
  dt_input = dt_simulated_weekly,
  dt_holidays = dt_prophet_holidays,
  json_file = json_file)

# Re-create OutputCollect
OutputCollectX <- robyn_run(
  InputCollect = InputCollectX,
  json_file = json_file,
  export = create_files)

# Or re-create both by simply using robyn_recreate()
RobynRecreated <- robyn_recreate(
  json_file = json_file,
  dt_input = dt_simulated_weekly,
  dt_holidays = dt_prophet_holidays,
  quiet = FALSE)
InputCollectX <- RobynRecreated$InputCollect
OutputCollectX <- RobynRecreated$OutputCollect

# Re-export model and check summary (will get exported in your current working directory)
myModel <- robyn_write(InputCollectX, OutputCollectX, dir = "~/Desktop")
print(myModel)

# Re-create one-pager
myModelPlot <- robyn_onepagers(InputCollectX, OutputCollectX, select_model = NULL, export = create_files)
# myModelPlot$`1_204_5`$patches$plots[[6]]

# Refresh any imported model
RobynRefresh <- robyn_refresh(
  json_file = json_file,
  dt_input = InputCollectX$dt_input,
  dt_holidays = InputCollectX$dt_holidays,
  refresh_steps = 6,
  refresh_mode = "manual",
  refresh_iters = 1000,
  refresh_trials = 1
)

# Recreate response curves
robyn_response(
  InputCollect = InputCollectX,
  OutputCollect = OutputCollectX,
  media_metric = "newsletter",
  metric_value = 50000
)<|MERGE_RESOLUTION|>--- conflicted
+++ resolved
@@ -32,14 +32,10 @@
 Sys.setenv(R_FUTURE_FORK_ENABLE = "true")
 options(future.fork.enable = TRUE)
 
-<<<<<<< HEAD
 # Set to FALSE to avoid the creation of files locally
 create_files <- TRUE
 
-## ATTENTION: Must install the python library Nevergrad once before using Robyn.
-=======
 ## IMPORTANT: Must install and setup the python library "Nevergrad" once before using Robyn
->>>>>>> acb5b5cb
 ## Guide: https://github.com/facebookexperimental/Robyn/blob/main/demo/install_nevergrad.R
 
 ################################################################

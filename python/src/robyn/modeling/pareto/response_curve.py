# pyre-strict

import logging
from dataclasses import dataclass
from enum import Enum
from typing import Literal, Optional, Union

import matplotlib.pyplot as plt
import numpy as np
import pandas as pd
from robyn.data.entities.enums import AdstockType
from robyn.data.entities.hyperparameters import ChannelHyperparameters, Hyperparameters
from robyn.data.entities.mmmdata import MMMData
from robyn.modeling.entities.modeloutputs import ModelOutputs
from robyn.modeling.transformations.transformations import Transformation

# Initialize logger
logger = logging.getLogger(__name__)

@dataclass
class MetricDateInfo:
    metric_loc: pd.Series
    date_range_updated: pd.Series

    def __str__(self) -> str:
        return f"MetricDateInfo(date_range: {self.date_range_updated.iloc[0]} to {self.date_range_updated.iloc[-1]})"

@dataclass
class MetricValueInfo:
    metric_value_updated: np.ndarray
    all_values_updated: pd.Series

    def __str__(self) -> str:
        return f"MetricValueInfo(values_shape: {self.metric_value_updated.shape})"

@dataclass
class ResponseOutput:
    metric_name: str
    date: pd.Series
    input_total: np.ndarray
    input_carryover: np.ndarray
    input_immediate: np.ndarray
    response_total: np.ndarray
    response_carryover: np.ndarray
    response_immediate: np.ndarray
    usecase: str
    plot: plt.Figure

    def __str__(self) -> str:
        return (
            f"ResponseOutput(metric: {self.metric_name}, "
            f"date_range: {self.date.iloc[0]} to {self.date.iloc[-1]}, "
            f"usecase: {self.usecase})"
        )

class UseCase(str, Enum):
    ALL_HISTORICAL_VEC = "all_historical_vec"
    SELECTED_HISTORICAL_VEC = "selected_historical_vec"
    TOTAL_METRIC_DEFAULT_RANGE = "total_metric_default_range"
    TOTAL_METRIC_SELECTED_RANGE = "total_metric_selected_range"
    UNIT_METRIC_DEFAULT_LAST_N = "unit_metric_default_last_n"
    UNIT_METRIC_SELECTED_DATES = "unit_metric_selected_dates"

class ResponseCurveCalculator:
    def __init__(
        self,
        mmm_data: MMMData,
        model_outputs: ModelOutputs,
        hyperparameter: Hyperparameters,
    ):
        logger.debug("Initializing ResponseCurveCalculator with data: %s", mmm_data)
        self.mmm_data: MMMData = mmm_data
        self.model_outputs: ModelOutputs = model_outputs
        self.hyperparameter: Hyperparameters = hyperparameter
        self.transformation = Transformation(mmm_data)
        logger.info("ResponseCurveCalculator initialized successfully")

    def calculate_response(
        self,
        select_model: str,
        metric_name: str,
        metric_value: Optional[Union[float, list[float]]] = None,
        date_range: Optional[str] = None,
        quiet: bool = False,
        dt_hyppar: pd.DataFrame = pd.DataFrame(),
        dt_coef: pd.DataFrame = pd.DataFrame(),
    ) -> ResponseOutput:
        logger.info("Starting response calculation for metric: %s", metric_name)
        logger.debug("Input parameters - model: %s, date_range: %s", select_model, date_range)

        # Determine the use case based on input parameters
        usecase = self._which_usecase(metric_value, date_range)
        logger.debug("Determined use case: %s", usecase)

        # Check the metric type
        metric_type = self._check_metric_type(metric_name)
        logger.debug("Metric type: %s", metric_type)

        all_dates = self.mmm_data.data[self.mmm_data.mmmdata_spec.date_var]
        all_values = self.mmm_data.data[metric_name]

        # Process date range and metric values
        try:
            ds_list = self._check_metric_dates(date_range, all_dates, quiet)
            logger.debug("Date range processed: %s", ds_list)

            val_list = self._check_metric_value(
                metric_value, metric_name, all_values, ds_list.metric_loc
            )
            logger.debug("Metric values processed: %s", val_list)
        except ValueError as e:
            logger.error("Error processing dates or values: %s", e)
            raise

        date_range_updated = ds_list.date_range_updated
        metric_value_updated = val_list.metric_value_updated
        all_values_updated = val_list.all_values_updated

        # Transform exposure to spend if necessary
        if metric_type == "exposure":
            logger.debug("Transforming exposure to spend for metric: %s", metric_name)
            all_values_updated = self._transform_exposure_to_spend(
                metric_name,
                metric_value_updated,
                all_values_updated,
                ds_list.metric_loc,
            )
            hpm_name = self._get_spend_name(metric_name)
        else:
            hpm_name = metric_name

        logger.debug("Processing media vector for metric: %s", metric_name)
        media_vec_origin = self.mmm_data.data[metric_name]

        # Apply adstock transformation
        adstockType = self.hyperparameter.adstock
        channel_hyperparams = self._get_channel_hyperparams(
            select_model, hpm_name, dt_hyppar
        )
        logger.debug("Applying adstock transformation with type: %s", adstockType)
        
        try:
            x_list = self.transformation.transform_adstock(
                media_vec_origin, adstockType, channel_hyperparams
            )
            x_list_sim = self.transformation.transform_adstock(
                all_values_updated, adstockType, channel_hyperparams
            )
        except Exception as e:
            logger.error("Error in adstock transformation: %s", e)
            raise

        media_vec_sim = x_list_sim.x_decayed
        input_total = media_vec_sim[ds_list.metric_loc]
        
        if self.hyperparameter.adstock == AdstockType.WEIBULL_PDF:
            logger.debug("Processing Weibull PDF adstock")
            media_vec_sim_imme = x_list_sim.x_imme
            input_immediate = media_vec_sim_imme[ds_list.metric_loc]
        else:
            input_immediate = x_list_sim.x[ds_list.metric_loc]
        input_carryover = input_total - input_immediate

        # Apply saturation transformation
        logger.debug("Applying saturation transformation")
        hill_params = self._get_saturation_params(select_model, hpm_name, dt_hyppar)

        m_adstockedRW = x_list.x_decayed[
            self.mmm_data.mmmdata_spec.rolling_window_start_which : self.mmm_data.mmmdata_spec.rolling_window_end_which
        ]

        try:
            if usecase == UseCase.ALL_HISTORICAL_VEC:
                logger.debug("Processing historical vector saturation")
                metric_saturated_total = self.transformation.saturation_hill(
                    m_adstockedRW, hill_params.alphas[0], hill_params.gammas[0]
                )
                metric_saturated_carryover = self.transformation.saturation_hill(
                    m_adstockedRW, hill_params.alphas[0], hill_params.gammas[0]
                )
            else:
                metric_saturated_total = self.transformation.saturation_hill(
                    m_adstockedRW,
                    hill_params.alphas[0],
                    hill_params.gammas[0],
                    x_marginal=input_total,
                )
                metric_saturated_carryover = self.transformation.saturation_hill(
                    m_adstockedRW,
                    hill_params.alphas[0],
                    hill_params.gammas[0],
                    x_marginal=input_carryover,
                )
        except Exception as e:
            logger.error("Error in saturation transformation: %s", e)
            raise

        metric_saturated_immediate = metric_saturated_total - metric_saturated_carryover

        # Calculate final response values
<<<<<<< HEAD
        coeff = dt_coef[
            (dt_coef["sol_id"] == select_model) & (dt_coef["rn"] == hpm_name)
        ]["coef"].values[0]
        m_saturated = self.transformation.saturation_hill(
            m_adstockedRW, hill_params.alphas[0], hill_params.gammas[0]
        )
        m_response = m_saturated * coeff
        response_total = metric_saturated_total * coeff
        response_carryover = metric_saturated_carryover * coeff
        response_immediate = response_total - response_carryover

        # TODO: Move this logic out to Visualizers (also not needed every time calculate_response is called for ex, in pareto)
        # Create response plot
        # plot = self._create_response_plot(m_adstockedRW, m_response, input_total, response_total,
        #                                   input_carryover, response_carryover, input_immediate,
        #                                   response_immediate, metric_name, metric_type, date_range_updated)

        return ResponseOutput(
=======
        logger.debug("Calculating final response values")
        try:
            coeff = dt_coef[
                (dt_coef["solID"] == select_model) & (dt_coef["rn"] == hpm_name)
            ]["coef"].values[0]
            
            m_saturated = self.transformation.saturation_hill(
                m_adstockedRW, hill_params.alphas[0], hill_params.gammas[0]
            )
            m_response = m_saturated * coeff
            response_total = metric_saturated_total * coeff
            response_carryover = metric_saturated_carryover * coeff
            response_immediate = response_total - response_carryover
        except Exception as e:
            logger.error("Error calculating final response values: %s", e)
            raise

        response_output = ResponseOutput(
>>>>>>> 5dd6080e
            metric_name=metric_name,
            date=date_range_updated,
            input_total=input_total,
            input_carryover=input_carryover,
            input_immediate=input_immediate,
            response_total=response_total,
            response_carryover=response_carryover,
            response_immediate=response_immediate,
            usecase=usecase,
            plot=None,
        )
        
        logger.info("Response calculation completed successfully: %s", response_output)
        return response_output

    def _which_usecase(
        self,
        metric_value: Optional[Union[float, list[float]]],
        date_range: Optional[str],
    ) -> UseCase:
        logger.debug("Determining use case - metric_value type: %s, date_range: %s", 
                    type(metric_value) if metric_value is not None else None, 
                    date_range)
        
        try:
            if metric_value is None:
                usecase = (
                    UseCase.ALL_HISTORICAL_VEC
                    if date_range is None or date_range == "all"
                    else UseCase.SELECTED_HISTORICAL_VEC
                )
            elif isinstance(metric_value, (int, float)):
                usecase = (
                    UseCase.TOTAL_METRIC_DEFAULT_RANGE
                    if date_range is None
                    else UseCase.TOTAL_METRIC_SELECTED_RANGE
                )
            elif isinstance(metric_value, (list, np.ndarray)):
                usecase = (
                    UseCase.UNIT_METRIC_DEFAULT_LAST_N
                    if date_range is None
                    else UseCase.UNIT_METRIC_SELECTED_DATES
                )
            else:
                raise ValueError(f"Invalid metric_value type: {type(metric_value)}")
            
            logger.debug("Use case determined: %s", usecase)
            return usecase
        except Exception as e:
            logger.error("Error determining use case: %s", e)
            raise

    def _check_metric_type(
        self, metric_name: str
    ) -> Literal["spend", "exposure", "organic"]:
        logger.debug("Checking metric type for: %s", metric_name)
        
        try:
            if metric_name in self.mmm_data.mmmdata_spec.paid_media_spends:
                metric_type = "spend"
            elif metric_name in self.mmm_data.mmmdata_spec.paid_media_vars:
                metric_type = "exposure"
            elif metric_name in self.mmm_data.mmmdata_spec.organic_vars:
                metric_type = "organic"
            else:
                logger.error("Unknown metric type for: %s", metric_name)
                raise ValueError(f"Unknown metric type for {metric_name}")
            
            logger.debug("Metric type determined: %s", metric_type)
            return metric_type
        except Exception as e:
            logger.error("Error checking metric type: %s", e)
            raise

# [Previous code remains the same until _check_metric_type...]

    def _check_metric_dates(
        self, date_range: Optional[str], all_dates: pd.Series, quiet: bool
    ) -> MetricDateInfo:
        logger.debug("Checking metric dates - date_range: %s", date_range)
        
        try:
            start_rw = self.mmm_data.mmmdata_spec.rolling_window_start_which
            end_rw = self.mmm_data.mmmdata_spec.rolling_window_end_which
            
            if date_range == "all" or date_range is None:
                logger.debug("Using full date range")
                metric_loc = slice(start_rw, end_rw)
                date_range_updated = all_dates[metric_loc]
            elif isinstance(date_range, str) and date_range.startswith("last_"):
                n_periods = int(date_range.split("_")[1])
                logger.debug("Using last %d periods", n_periods)
                metric_loc = slice(end_rw - n_periods, end_rw)
                date_range_updated = all_dates[metric_loc]
            elif isinstance(date_range, list) and len(date_range) == 2:
                start_date, end_date = pd.to_datetime(date_range)
                logger.debug("Using custom date range: %s to %s", start_date, end_date)
                metric_loc = (all_dates >= start_date) & (all_dates <= end_date)
                date_range_updated = all_dates[metric_loc]
            else:
                logger.error("Invalid date_range format: %s", date_range)
                raise ValueError(f"Invalid date_range: {date_range}")

            if not quiet:
                logger.info("Date range selected: %s to %s", 
                           date_range_updated.iloc[0], 
                           date_range_updated.iloc[-1])

            result = MetricDateInfo(metric_loc=metric_loc, date_range_updated=date_range_updated)
            logger.debug("Metric dates processed: %s", result)
            return result
            
        except Exception as e:
            logger.error("Error processing metric dates: %s", e)
            raise

    def _check_metric_value(
        self,
        metric_value: Optional[Union[float, list[float]]],
        metric_name: str,
        all_values: pd.Series,
        metric_loc: Union[slice, pd.Series],
    ) -> MetricValueInfo:
        logger.debug("Checking metric value for %s - value type: %s", 
                    metric_name, 
                    type(metric_value) if metric_value is not None else None)
        
        try:
            if metric_value is None:
                logger.debug("Using existing values from data")
                metric_value_updated = all_values[metric_loc]
            elif isinstance(metric_value, (int, float)):
                logger.debug("Using constant value: %f", metric_value)
                metric_value_updated = np.full(len(all_values[metric_loc]), metric_value)
            else:
                logger.debug("Using provided value array of length %d", len(metric_value))
                metric_value_updated = np.array(metric_value)
                if len(metric_value_updated) != len(all_values[metric_loc]):
                    logger.error(
                        "Length mismatch: metric_value length=%d, expected length=%d",
                        len(metric_value_updated),
                        len(all_values[metric_loc])
                    )
                    raise ValueError(
                        f"Length of metric_value ({len(metric_value_updated)}) does not match "
                        f"the selected date range ({len(all_values[metric_loc])})"
                    )

            all_values_updated = all_values.copy()
            all_values_updated[metric_loc] = metric_value_updated

            result = MetricValueInfo(
                metric_value_updated=metric_value_updated,
                all_values_updated=all_values_updated
            )
            logger.debug("Metric value processing complete: %s", result)
            return result
            
        except Exception as e:
            logger.error("Error processing metric value: %s", e)
            raise

    def _transform_exposure_to_spend(
        self,
        metric_name: str,
        metric_value_updated: np.ndarray,
        all_values_updated: pd.Series,
        metric_loc: Union[slice, pd.Series],
    ) -> pd.Series:
        logger.debug("Transforming exposure to spend for metric: %s", metric_name)
        
        try:
            spend_name = self._get_spend_name(metric_name)
            spend_expo_mod = self.mmm_data.mmmdata_spec.modNLS["results"]
            temp = spend_expo_mod[spend_expo_mod["channel"] == metric_name]
            
            logger.debug("Found model parameters - rsq_nls: %f, rsq_lm: %f", 
                        temp["rsq_nls"].values[0], 
                        temp["rsq_lm"].values[0])

            if temp["rsq_nls"].values[0] > temp["rsq_lm"].values[0]:
                logger.debug("Using non-linear least squares model")
                Vmax = temp["Vmax"].values[0]
                Km = temp["Km"].values[0]
                input_immediate = Km * metric_value_updated / (Vmax - metric_value_updated)
            else:
                logger.debug("Using linear model")
                coef_lm = temp["coef_lm"].values[0]
                input_immediate = metric_value_updated / coef_lm

            all_values_updated[metric_loc] = input_immediate
            logger.debug("Exposure to spend transformation complete")
            return all_values_updated
            
        except Exception as e:
            logger.error("Error transforming exposure to spend: %s", e)
            raise

    def _get_spend_name(self, metric_name: str) -> str:
        logger.debug("Getting spend name for metric: %s", metric_name)
        try:
            spend_name = self.mmm_data.mmmdata_spec.paid_media_spends[
                self.mmm_data.mmmdata_spec.paid_media_vars.index(metric_name)
            ]
            logger.debug("Found spend name: %s", spend_name)
            return spend_name
        except Exception as e:
            logger.error("Error getting spend name: %s", e)
            raise

    def _get_channel_hyperparams(
        self, select_model: str, hpm_name: str, dt_hyppar: pd.DataFrame
    ) -> ChannelHyperparameters:
<<<<<<< HEAD
        adstock_type = self.hyperparameter.adstock
        params = ChannelHyperparameters()

        if adstock_type == AdstockType.GEOMETRIC:
            params.thetas = dt_hyppar[dt_hyppar["sol_id"] == select_model][
                f"{hpm_name}_thetas"
            ].values
        elif adstock_type in [
            AdstockType.WEIBULL,
            AdstockType.WEIBULL_CDF,
            AdstockType.WEIBULL_PDF,
        ]:
            params.shapes = dt_hyppar[dt_hyppar["sol_id"] == select_model][
                f"{hpm_name}_shapes"
            ].values
            params.scales = dt_hyppar[dt_hyppar["sol_id"] == select_model][
                f"{hpm_name}_scales"
            ].values

        return params
=======
        logger.debug("Getting channel hyperparameters for model: %s, metric: %s", 
                    select_model, hpm_name)
        
        try:
            adstock_type = self.hyperparameter.adstock
            params = ChannelHyperparameters()

            if adstock_type == AdstockType.GEOMETRIC:
                logger.debug("Using geometric adstock type")
                params.thetas = dt_hyppar[dt_hyppar["solID"] == select_model][
                    f"{hpm_name}_thetas"
                ].values
            elif adstock_type in [
                AdstockType.WEIBULL,
                AdstockType.WEIBULL_CDF,
                AdstockType.WEIBULL_PDF,
            ]:
                logger.debug("Using Weibull adstock type: %s", adstock_type)
                params.shapes = dt_hyppar[dt_hyppar["solID"] == select_model][
                    f"{hpm_name}_shapes"
                ].values
                params.scales = dt_hyppar[dt_hyppar["solID"] == select_model][
                    f"{hpm_name}_scales"
                ].values

            logger.debug("Channel hyperparameters retrieved successfully")
            return params
            
        except Exception as e:
            logger.error("Error getting channel hyperparameters: %s", e)
            raise
>>>>>>> 5dd6080e

    def _get_saturation_params(
        self, select_model: str, hpm_name: str, dt_hyppar: pd.DataFrame
    ) -> ChannelHyperparameters:
<<<<<<< HEAD
        params = ChannelHyperparameters()
        params.alphas = dt_hyppar[dt_hyppar["sol_id"] == select_model][
            f"{hpm_name}_alphas"
        ].values
        params.gammas = dt_hyppar[dt_hyppar["sol_id"] == select_model][
            f"{hpm_name}_gammas"
        ].values
        return params
=======
        logger.debug("Getting saturation parameters for model: %s, metric: %s", 
                    select_model, hpm_name)
        
        try:
            params = ChannelHyperparameters()
            params.alphas = dt_hyppar[dt_hyppar["solID"] == select_model][
                f"{hpm_name}_alphas"
            ].values
            params.gammas = dt_hyppar[dt_hyppar["solID"] == select_model][
                f"{hpm_name}_gammas"
            ].values
            
            logger.debug("Saturation parameters - alphas: %s, gammas: %s", 
                        params.alphas, params.gammas)
            return params
            
        except Exception as e:
            logger.error("Error getting saturation parameters: %s", e)
            raise
>>>>>>> 5dd6080e

    def _create_response_plot(
        self,
        m_adstockedRW: np.ndarray,
        m_response: np.ndarray,
        input_total: np.ndarray,
        response_total: np.ndarray,
        input_carryover: np.ndarray,
        response_carryover: np.ndarray,
        input_immediate: np.ndarray,
        response_immediate: np.ndarray,
        metric_name: str,
        metric_type: Literal["spend", "exposure", "organic"],
        date_range_updated: pd.Series,
    ) -> plt.Figure:
        logger.debug("Creating response plot for metric: %s", metric_name)
        
        try:
            fig, ax = plt.subplots(figsize=(10, 6))

            ax.plot(m_adstockedRW, m_response, color="steelblue", label="Response curve")
            ax.scatter(
                input_total, response_total, color="red", s=50, label="Total response"
            )

            if len(np.unique(input_total)) == 1:
                logger.debug("Adding single-point response details to plot")
                ax.scatter(
                    input_carryover,
                    response_carryover,
                    color="green",
                    s=50,
                    marker="s",
                    label="Carryover response",
                )
                ax.scatter(
                    input_immediate,
                    response_immediate,
                    color="orange",
                    s=50,
                    marker="^",
                    label="Immediate response",
                )

            ax.set_xlabel("Input")
            ax.set_ylabel("Response")
            ax.set_title(
                f"Saturation curve of {'organic' if metric_type == 'organic' else 'paid'} media: {metric_name}"
            )
            ax.legend()

            if len(np.unique(input_total)) == 1:
                subtitle = (
                    f"Carryover Response: {response_carryover[0]:.2f} @ Input {input_carryover[0]:.2f}\n"
                    f"Immediate Response: {response_immediate[0]:.2f} @ Input {input_immediate[0]:.2f}\n"
                    f"Total (C+I) Response: {response_total[0]:.2f} @ Input {input_total[0]:.2f}"
                )
                ax.text(
                    0.05,
                    0.95,
                    subtitle,
                    transform=ax.transAxes,
                    verticalalignment="top",
                    fontsize=9,
                )

            plt.figtext(
                0.5,
                0.01,
                f"Response period: {date_range_updated.iloc[0]} to {date_range_updated.iloc[-1]} [{len(date_range_updated)} periods]",
                ha="center",
                fontsize=8,
            )

            logger.debug("Response plot created successfully")
            return fig
            
        except Exception as e:
            logger.error("Error creating response plot: %s", e)
            raise<|MERGE_RESOLUTION|>--- conflicted
+++ resolved
@@ -40,6 +40,7 @@
     input_total: np.ndarray
     input_carryover: np.ndarray
     input_immediate: np.ndarray
+    response_data: np.ndarray
     response_total: np.ndarray
     response_carryover: np.ndarray
     response_immediate: np.ndarray
@@ -198,30 +199,10 @@
         metric_saturated_immediate = metric_saturated_total - metric_saturated_carryover
 
         # Calculate final response values
-<<<<<<< HEAD
-        coeff = dt_coef[
-            (dt_coef["sol_id"] == select_model) & (dt_coef["rn"] == hpm_name)
-        ]["coef"].values[0]
-        m_saturated = self.transformation.saturation_hill(
-            m_adstockedRW, hill_params.alphas[0], hill_params.gammas[0]
-        )
-        m_response = m_saturated * coeff
-        response_total = metric_saturated_total * coeff
-        response_carryover = metric_saturated_carryover * coeff
-        response_immediate = response_total - response_carryover
-
-        # TODO: Move this logic out to Visualizers (also not needed every time calculate_response is called for ex, in pareto)
-        # Create response plot
-        # plot = self._create_response_plot(m_adstockedRW, m_response, input_total, response_total,
-        #                                   input_carryover, response_carryover, input_immediate,
-        #                                   response_immediate, metric_name, metric_type, date_range_updated)
-
-        return ResponseOutput(
-=======
         logger.debug("Calculating final response values")
         try:
             coeff = dt_coef[
-                (dt_coef["solID"] == select_model) & (dt_coef["rn"] == hpm_name)
+                (dt_coef["sol_id"] == select_model) & (dt_coef["rn"] == hpm_name)
             ]["coef"].values[0]
             
             m_saturated = self.transformation.saturation_hill(
@@ -236,12 +217,12 @@
             raise
 
         response_output = ResponseOutput(
->>>>>>> 5dd6080e
             metric_name=metric_name,
             date=date_range_updated,
             input_total=input_total,
             input_carryover=input_carryover,
             input_immediate=input_immediate,
+            response_data=m_response,
             response_total=response_total,
             response_carryover=response_carryover,
             response_immediate=response_immediate,
@@ -450,28 +431,6 @@
     def _get_channel_hyperparams(
         self, select_model: str, hpm_name: str, dt_hyppar: pd.DataFrame
     ) -> ChannelHyperparameters:
-<<<<<<< HEAD
-        adstock_type = self.hyperparameter.adstock
-        params = ChannelHyperparameters()
-
-        if adstock_type == AdstockType.GEOMETRIC:
-            params.thetas = dt_hyppar[dt_hyppar["sol_id"] == select_model][
-                f"{hpm_name}_thetas"
-            ].values
-        elif adstock_type in [
-            AdstockType.WEIBULL,
-            AdstockType.WEIBULL_CDF,
-            AdstockType.WEIBULL_PDF,
-        ]:
-            params.shapes = dt_hyppar[dt_hyppar["sol_id"] == select_model][
-                f"{hpm_name}_shapes"
-            ].values
-            params.scales = dt_hyppar[dt_hyppar["sol_id"] == select_model][
-                f"{hpm_name}_scales"
-            ].values
-
-        return params
-=======
         logger.debug("Getting channel hyperparameters for model: %s, metric: %s", 
                     select_model, hpm_name)
         
@@ -503,21 +462,10 @@
         except Exception as e:
             logger.error("Error getting channel hyperparameters: %s", e)
             raise
->>>>>>> 5dd6080e
 
     def _get_saturation_params(
         self, select_model: str, hpm_name: str, dt_hyppar: pd.DataFrame
     ) -> ChannelHyperparameters:
-<<<<<<< HEAD
-        params = ChannelHyperparameters()
-        params.alphas = dt_hyppar[dt_hyppar["sol_id"] == select_model][
-            f"{hpm_name}_alphas"
-        ].values
-        params.gammas = dt_hyppar[dt_hyppar["sol_id"] == select_model][
-            f"{hpm_name}_gammas"
-        ].values
-        return params
-=======
         logger.debug("Getting saturation parameters for model: %s, metric: %s", 
                     select_model, hpm_name)
         
@@ -537,7 +485,6 @@
         except Exception as e:
             logger.error("Error getting saturation parameters: %s", e)
             raise
->>>>>>> 5dd6080e
 
     def _create_response_plot(
         self,

--- conflicted
+++ resolved
@@ -84,7 +84,6 @@
             raise ValueError("Invalid clustering method")
 
         ignored_columns = [
-<<<<<<< HEAD
             "sol_id",
             "mape",
             "decomp.rssd",
@@ -93,10 +92,6 @@
             "nrmse_train",
             "nrmse_val",
             "pareto",
-=======
-            "solID", "mape", "decomp.rssd", "nrmse", "nrmse_test",
-            "nrmse_train", "nrmse_val", "pareto",
->>>>>>> 171e05df
         ]
         limit_clusters = min(len(df) - 1, config.max_clusters)
         
@@ -201,19 +196,13 @@
 
         self.logger.debug("Preparing cluster outcomes data")
         df_clusters_outcome = x_decomp_agg.dropna(subset=['total_spend']) \
-<<<<<<< HEAD
             .merge(clustered_data[['sol_id', 'cluster']], on='sol_id', how='left') \
-            [['sol_id', 'cluster', 'rn', 'roi_total', 'cpa_total', 'robynPareto']] \
-            .groupby(['cluster', 'rn'], observed=False).apply(lambda x: x.assign(n=len(x))) \
-=======
-            .merge(clustered_data[['solID', 'cluster']], on='solID', how='left') \
-            [['solID', 'cluster', 'rn', 'roi_total', 'cpa_total', 'robynPareto']]
+            [['sol_id', 'cluster', 'rn', 'roi_total', 'cpa_total', 'robynPareto']]
 
         self.logger.debug("Grouping cluster outcomes")
         df_clusters_outcome = df_clusters_outcome\
             .groupby(['cluster', 'rn'], observed=False)\
             .apply(lambda x: x.assign(n=len(x)))\
->>>>>>> 171e05df
             .reset_index(drop=True)
 
         df_clusters_outcome = df_clusters_outcome\
@@ -227,15 +216,9 @@
         self.logger.debug(f"Processing {config.k_clusters} clusters")
         for j in range(1, config.k_clusters + 1):
             df_outcome = df_clusters_outcome[df_clusters_outcome["cluster"] == j]
-<<<<<<< HEAD
             if len(df_outcome["sol_id"].unique()) < 3:
                 self.logger.warning(
-                    f"Warning: Cluster {j} does not contain enough models to calculate CI"
-=======
-            if len(df_outcome["solID"].unique()) < 3:
-                self.logger.warning(
-                    f"Cluster {j} has insufficient models ({len(df_outcome['solID'].unique())}) for CI calculation"
->>>>>>> 171e05df
+                    f"Cluster {j} has insufficient models ({len(df_outcome['sol_id'].unique())}) for CI calculation"
                 )
                 continue
 
@@ -564,26 +547,17 @@
 
         outcome: pd.DataFrame = pd.DataFrame()
         if config.dep_var_type == DependentVarType.REVENUE:
-<<<<<<< HEAD
+            self.logger.debug("Processing revenue-based metrics")
             outcome = x_decomp_agg[["sol_id", "rn", "roi_total"]].pivot(
                 index="sol_id", columns="rn", values="roi_total"
-=======
-            self.logger.debug("Processing revenue-based metrics")
-            outcome = x_decomp_agg[["solID", "rn", "roi_total"]].pivot(
-                index="solID", columns="rn", values="roi_total"
->>>>>>> 171e05df
             )
             outcome = outcome.dropna(axis=1, how="all")
             outcome = outcome.reset_index()[
                 ["sol_id"] + [col for col in outcome.columns if col in config.all_media]
             ]
         elif config.dep_var_type == DependentVarType.CONVERSION:
-<<<<<<< HEAD
+            self.logger.debug("Processing conversion-based metrics")
             outcome = x_decomp_agg[["sol_id", "rn", "cpa_total"]].dropna(
-=======
-            self.logger.debug("Processing conversion-based metrics")
-            outcome = x_decomp_agg[["solID", "rn", "cpa_total"]].dropna(
->>>>>>> 171e05df
                 subset=["cpa_total"]
             )
             outcome = outcome.pivot(index="sol_id", columns="rn", values="cpa_total")
@@ -599,15 +573,10 @@
             + ["decomp.rssd", "mape"]
         ].drop_duplicates()
 
-<<<<<<< HEAD
-        # Merge outcome with errors
-        return outcome.merge(errors, on="sol_id", how="left")
-=======
         self.logger.debug("Merging outcome with errors")
-        final_df = outcome.merge(errors, on="solID", how="left")
+        final_df = outcome.merge(errors, on="sol_id", how="left")
         self.logger.debug(f"Final dataset shape: {final_df.shape}")
         return final_df
->>>>>>> 171e05df
 
     def _prepare_hyperparameter_data_for_clustering(
         self, result_hyp_param: pd.DataFrame

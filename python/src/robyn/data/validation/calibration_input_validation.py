<<<<<<< HEAD
# Following methods from checks module should go here.
# def check_calibration(dt_input, date_var, calibration_input, dayInterval, dep_var,window_start, window_end, paid_media_spends, organic_vars):
# def check_obj_weight(calibration_input, objective_weights, refresh):
# def check_iteration(calibration_input, iterations, trials, hyps_fixed, refresh):


from robyn.data.entities.mmmdata import MMMData
from robyn.data.entities.mmmdata_collection import TimeWindow


@dataclass
class CalibrationInputValidation:
    """
    CalibrationInputValidation class to validate calibration Input in mmmdata_collection.
    """

    def __init__(self, calibrationInput: CalibrationInput) -> None:
        self.calibrationInput: CalibrationInput = calibrationInput

    def check_calibration_input(
        self, mmm_data: MMMData, time_window: TimeWindow, day_interval: int
    ) -> Dict[str, List[str]]:
        """
        Check if the calibration input is valid.
        """
        invalid_variables: List[str] = []
        errors: List[str] = []

        return {"invalid_variables": invalid_variables, "errors": errors}

    def check_objective_weights(
        self, objective_weights: Optional[List[float]], refresh: bool
    ) -> bool:
        """
        Check if the objective weights are valid.
        """
        return True

    def check_iteration(
        self, iterations: int, trials: int, hyps_fixed: bool, refresh: bool
    ) -> Optional[str]:
        """
        Check if the iteration and trials are valid.
        """
        return None
=======
from calibration_input import CalibrationInput
from mmmdata import MMMData
from robyn.data.validation.validation import Validation, ValidationResult
from typing import List

from robyn.modeling.entities.modelrun_trials_config import TrialsConfig

class CalibrationInputValidation(Validation):
    def __init__(self, mmmdata: MMMData, calibration_input: CalibrationInput) -> None:
        self.mmmdata = mmmdata
        self.calibration_input = calibration_input

    def check_calibration(
        self, mmmdata: MMMData, calibration_input: CalibrationInput, window_start: int, window_end: int
    ) -> ValidationResult:
        # method implementation goes here
        raise NotImplementedError("Not yet implemented")

    def check_obj_weight(
        self, calibration_input: CalibrationInput, objective_weights: List[float], refresh: bool
    ) -> ValidationResult:
        # method implementation goes here
        raise NotImplementedError("Not yet implemented")

    def check_iteration(
        self,
        calibration_input: CalibrationInput,
        trials_config: TrialsConfig,
        hyps_fixed: bool,
        refresh: bool,
    ) -> ValidationResult:
        # method implementation goes here
        raise NotImplementedError("Not yet implemented")

    def validate(self) -> ValidationResult:
        raise NotImplementedError("Not yet implemented")
>>>>>>> 91bf8f9d
<|MERGE_RESOLUTION|>--- conflicted
+++ resolved
@@ -1,4 +1,3 @@
-<<<<<<< HEAD
 # Following methods from checks module should go here.
 # def check_calibration(dt_input, date_var, calibration_input, dayInterval, dep_var,window_start, window_end, paid_media_spends, organic_vars):
 # def check_obj_weight(calibration_input, objective_weights, refresh):
@@ -7,6 +6,7 @@
 
 from robyn.data.entities.mmmdata import MMMData
 from robyn.data.entities.mmmdata_collection import TimeWindow
+from robyn.data.validation.validation import Validation, ValidationResult
 
 
 @dataclass
@@ -20,65 +20,26 @@
 
     def check_calibration_input(
         self, mmm_data: MMMData, time_window: TimeWindow, day_interval: int
-    ) -> Dict[str, List[str]]:
+    ) -> ValidationResult:
         """
         Check if the calibration input is valid.
         """
         invalid_variables: List[str] = []
         errors: List[str] = []
-
-        return {"invalid_variables": invalid_variables, "errors": errors}
+        raise NotImplementedError("Not yet implemented")
 
     def check_objective_weights(
         self, objective_weights: Optional[List[float]], refresh: bool
-    ) -> bool:
+    ) -> ValidationResult:
         """
         Check if the objective weights are valid.
         """
-        return True
+        raise NotImplementedError("Not yet implemented")
 
     def check_iteration(
         self, iterations: int, trials: int, hyps_fixed: bool, refresh: bool
-    ) -> Optional[str]:
+    ) -> ValidationResult:
         """
         Check if the iteration and trials are valid.
         """
-        return None
-=======
-from calibration_input import CalibrationInput
-from mmmdata import MMMData
-from robyn.data.validation.validation import Validation, ValidationResult
-from typing import List
-
-from robyn.modeling.entities.modelrun_trials_config import TrialsConfig
-
-class CalibrationInputValidation(Validation):
-    def __init__(self, mmmdata: MMMData, calibration_input: CalibrationInput) -> None:
-        self.mmmdata = mmmdata
-        self.calibration_input = calibration_input
-
-    def check_calibration(
-        self, mmmdata: MMMData, calibration_input: CalibrationInput, window_start: int, window_end: int
-    ) -> ValidationResult:
-        # method implementation goes here
-        raise NotImplementedError("Not yet implemented")
-
-    def check_obj_weight(
-        self, calibration_input: CalibrationInput, objective_weights: List[float], refresh: bool
-    ) -> ValidationResult:
-        # method implementation goes here
-        raise NotImplementedError("Not yet implemented")
-
-    def check_iteration(
-        self,
-        calibration_input: CalibrationInput,
-        trials_config: TrialsConfig,
-        hyps_fixed: bool,
-        refresh: bool,
-    ) -> ValidationResult:
-        # method implementation goes here
-        raise NotImplementedError("Not yet implemented")
-
-    def validate(self) -> ValidationResult:
-        raise NotImplementedError("Not yet implemented")
->>>>>>> 91bf8f9d
+        raise NotImplementedError("Not yet implemented")
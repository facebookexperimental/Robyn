# Following methods from checks module should go here.
# def check_hyperparameters(hyperparameters=None, adstock=None, paid_media_spends=None, organic_vars=None, exposure_vars=None):
# def check_train_size(hyps):
# def check_hyper_limits(hyperparameters, hyper):

<<<<<<< HEAD
from dataclasses import dataclass, field
from typing import Dict, List, Optional
import pandas as pd

from robyn.data.entities.enums import AdstockType
from robyn.data.entities.hyperparameters import Hyperparameters
from robyn.data.entities.mmmdata import MMMData


@dataclass
class HyperparameterValidation:
    """
    HyperparameterValidation class to validate model hyperparameters.
    """

    HYPS_NAMES = ["thetas", "shapes", "scales", "alphas", "gammas", "penalty"]

    HYPS_OTHERS = ["lambda", "train_size"]
=======
from typing import List
from robyn.data.entities.hyperparameters import Hyperparameters
from robyn.data.validation.validation import Validation, ValidationResult


class HyperparametersValidation(Validation):
>>>>>>> 91bf8f9d

    def __init__(self, hyperparameters: Hyperparameters) -> None:
        self.hyperparameters: Hyperparameters = hyperparameters

<<<<<<< HEAD
    def check_hyperparameters(
        self,
        adstock: AdstockType,
        mmm_data: MMMData,
        exposure_vars: Optional[List[str]],
    ) -> Optional[pd.DataFrame]:
        """
        Check if the hyperparameters are valid.

        Args:
            adstock (AdstockType): The adstock type.
            mmm_data (MMMData): The organic variables and paid media spends.
            exposure_vars (Optional[List[str]]): The exposure variables.

        Returns:
            Optional[pd.DataFrame]: The validated hyperparameters.
        """

        return None

    def _check_train_size(self) -> bool:
        """
        Check if the train size is valid.

        Returns:
            bool: True if the train size is valid, False otherwise.
        """
        if "train_size" in self.hyperparameters:
            if (
                not 1 <= len(self.hyperparameters["train_size"]) <= 2
                or any(self.hyperparameters["train_size"] <= 0.1)
                or any(self.hyperparameters["train_size"] > 1)
            ):
                return False
        return True

    def _check_hyperparameter_limits(
        hyperparameters: pd.DataFrame, column: str
    ) -> None:
        """
        Check if the hyperparameters dataframe are within the limits.

        Args:
            hyperparameters (pd.DataFrame): The dataframe to check.
            column (str): The column in hyperparameter to check.

        Returns:
            None
        """
        return

    def _combine_filtered_elements(
        filter_parameters: List[str],
        all_hyperparameters: List[str],
        all_media: List[str],
    ) -> List[str]:
        """
        Combine the filtered elements.

        Args:
            filter_parameters (List[str]): The filter parameters.
            all_hyperparameters (List[str]): all hyperparameters.
            all_media (List[str]): The all media.

        Returns:
            List[str]: The combined elements.
        """
        return all_media

    def hyper_names(self, adstock: AdstockType, all_media: List[str]) -> List[str]:
        """
        Returns the sorted hyperparameter column names.

        Args:
            adstock (AdstockType): The adstock type.
            all_media (List[str]): The list of all media.

        Returns:
            List[str]: The hyperparameter column names.
        """
        return self._combine_filtered_elements([], [], all_media)
=======
    def check_hyperparameters(self) -> ValidationResult:
        """
        Check if the hyperparameters are valid.
        
        :return: A dictionary with keys 'invalid' and 'missing', each containing a list of problematic hyperparameters.
        """
        raise NotImplementedError("Not yet implemented")

    def validate(self) -> List[ValidationResult]:
        """
        Perform all validations and return the result.

        :return: The result of the validation operation.
        """
        raise NotImplementedError("Not yet implemented")
>>>>>>> 91bf8f9d
<|MERGE_RESOLUTION|>--- conflicted
+++ resolved
@@ -3,7 +3,6 @@
 # def check_train_size(hyps):
 # def check_hyper_limits(hyperparameters, hyper):
 
-<<<<<<< HEAD
 from dataclasses import dataclass, field
 from typing import Dict, List, Optional
 import pandas as pd
@@ -11,6 +10,7 @@
 from robyn.data.entities.enums import AdstockType
 from robyn.data.entities.hyperparameters import Hyperparameters
 from robyn.data.entities.mmmdata import MMMData
+from robyn.data.validation.validation import Validation, ValidationResult
 
 
 @dataclass
@@ -20,27 +20,17 @@
     """
 
     HYPS_NAMES = ["thetas", "shapes", "scales", "alphas", "gammas", "penalty"]
-
     HYPS_OTHERS = ["lambda", "train_size"]
-=======
-from typing import List
-from robyn.data.entities.hyperparameters import Hyperparameters
-from robyn.data.validation.validation import Validation, ValidationResult
-
-
-class HyperparametersValidation(Validation):
->>>>>>> 91bf8f9d
 
     def __init__(self, hyperparameters: Hyperparameters) -> None:
         self.hyperparameters: Hyperparameters = hyperparameters
 
-<<<<<<< HEAD
     def check_hyperparameters(
         self,
         adstock: AdstockType,
         mmm_data: MMMData,
         exposure_vars: Optional[List[str]],
-    ) -> Optional[pd.DataFrame]:
+    ) -> ValidationResult:
         """
         Check if the hyperparameters are valid.
 
@@ -52,28 +42,20 @@
         Returns:
             Optional[pd.DataFrame]: The validated hyperparameters.
         """
+        raise NotImplementedError("Not yet implemented")
 
-        return None
-
-    def _check_train_size(self) -> bool:
+    def _check_train_size(self) -> ValidationResult:
         """
         Check if the train size is valid.
 
         Returns:
             bool: True if the train size is valid, False otherwise.
         """
-        if "train_size" in self.hyperparameters:
-            if (
-                not 1 <= len(self.hyperparameters["train_size"]) <= 2
-                or any(self.hyperparameters["train_size"] <= 0.1)
-                or any(self.hyperparameters["train_size"] > 1)
-            ):
-                return False
-        return True
+        raise NotImplementedError("Not yet implemented")
 
     def _check_hyperparameter_limits(
         hyperparameters: pd.DataFrame, column: str
-    ) -> None:
+    ) -> ValidationResult:
         """
         Check if the hyperparameters dataframe are within the limits.
 
@@ -82,15 +64,15 @@
             column (str): The column in hyperparameter to check.
 
         Returns:
-            None
+            ValidationResult
         """
-        return
+        raise NotImplementedError("Not yet implemented")
 
     def _combine_filtered_elements(
         filter_parameters: List[str],
         all_hyperparameters: List[str],
         all_media: List[str],
-    ) -> List[str]:
+    ) -> ValidationResult:
         """
         Combine the filtered elements.
 
@@ -102,9 +84,11 @@
         Returns:
             List[str]: The combined elements.
         """
-        return all_media
+        raise NotImplementedError("Not yet implemented")
 
-    def hyper_names(self, adstock: AdstockType, all_media: List[str]) -> List[str]:
+    def hyper_names(
+        self, adstock: AdstockType, all_media: List[str]
+    ) -> ValidationResult:
         """
         Returns the sorted hyperparameter column names.
 
@@ -115,21 +99,4 @@
         Returns:
             List[str]: The hyperparameter column names.
         """
-        return self._combine_filtered_elements([], [], all_media)
-=======
-    def check_hyperparameters(self) -> ValidationResult:
-        """
-        Check if the hyperparameters are valid.
-        
-        :return: A dictionary with keys 'invalid' and 'missing', each containing a list of problematic hyperparameters.
-        """
-        raise NotImplementedError("Not yet implemented")
-
-    def validate(self) -> List[ValidationResult]:
-        """
-        Perform all validations and return the result.
-
-        :return: The result of the validation operation.
-        """
-        raise NotImplementedError("Not yet implemented")
->>>>>>> 91bf8f9d
+        raise NotImplementedError("Not yet implemented")
--- conflicted
+++ resolved
@@ -2,14 +2,16 @@
 
 # This source code is licensed under the MIT license found in the
 # LICENSE file in the root directory of this source tree.
+
 
 ####################################################################
 #' Generate and Export Robyn Plots
 #'
-#' @rdname robyn_outputs
-#' @return Invisible list with \code{ggplot} plots.
+#' @inheritParams robyn_outputs
+#' @inheritParams robyn_csv
 #' @export
 robyn_plots <- function(InputCollect, OutputCollect, export = TRUE) {
+
   check_class("robyn_outputs", OutputCollect)
   pareto_fronts <- OutputCollect$pareto_fronts
   hyper_fixed <- OutputCollect$hyper_fixed
@@ -19,26 +21,16 @@
   if (!hyper_fixed) {
 
     ## Prophet
-    if (!is.null(InputCollect$prophet_vars) && length(InputCollect$prophet_vars) > 0 ||
-      !is.null(InputCollect$factor_vars) && length(InputCollect$factor_vars) > 0) {
+    if (!is.null(InputCollect$prophet_vars) && length(InputCollect$prophet_vars) > 0
+        || !is.null(InputCollect$factor_vars) && length(InputCollect$factor_vars) > 0)
+    {
       dt_plotProphet <- InputCollect$dt_mod[, c("ds", "dep_var", InputCollect$prophet_vars, InputCollect$factor_vars), with = FALSE]
       dt_plotProphet <- suppressWarnings(melt.data.table(dt_plotProphet, id.vars = "ds"))
       all_plots[["pProphet"]] <- pProphet <- ggplot(
-        dt_plotProphet, aes(x = ds, y = value)
-      ) +
+        dt_plotProphet, aes(x = ds, y = value)) +
         geom_line(color = "steelblue") +
         facet_wrap(~variable, scales = "free", ncol = 1) +
         labs(title = "Prophet decomposition") +
-<<<<<<< HEAD
-        xlab(NULL) + ylab(NULL) + theme_lares() + scale_y_abbr()
-      if (export) {
-        ggsave(
-          paste0(OutputCollect$plot_folder, "prophet_decomp.png"),
-          plot = pProphet, limitsize = FALSE,
-          dpi = 600, width = 12, height = 3 * length(levels(dt_plotProphet$variable))
-        )
-      }
-=======
         xlab(NULL) + ylab(NULL)
       if (export) ggsave(
         paste0(OutputCollect$plot_folder, "prophet_decomp.png"),
@@ -48,7 +40,7 @@
     }
 
     ## Spend exposure model
-    if (any(InputCollect$exposure_selector)) {
+    if (any(InputCollect$costSelector)) {
       all_plots[["pSpendExposure"]] <- pSpendExposure <- wrap_plots(
         InputCollect$plotNLSCollect,
         ncol = ifelse(length(InputCollect$plotNLSCollect) <= 3, length(InputCollect$plotNLSCollect), 3)
@@ -62,55 +54,29 @@
         plot = pSpendExposure, dpi = 600, width = 12,
         height = ceiling(length(InputCollect$plotNLSCollect) / 3) * 7
       )
->>>>>>> d8f3da9b
-    }
-
-    # ## Spend exposure model
-    # if (any(InputCollect$exposure_selector)) {
-    #   all_plots[["pSpendExposure"]] <- pSpendExposure <- wrap_plots(
-    #     InputCollect$plotNLSCollect,
-    #     ncol = ifelse(length(InputCollect$plotNLSCollect) <= 3, length(InputCollect$plotNLSCollect), 3)
-    #   ) +
-    #     plot_annotation(
-    #       title = "Spend-exposure fitting with Michaelis-Menten model",
-    #       theme = theme(plot.title = element_text(hjust = 0.5))
-    #     )
-    #   if (export) ggsave(
-    #     paste0(OutputCollect$plot_folder, "spend_exposure_fitting.png"),
-    #     plot = pSpendExposure, dpi = 600, width = 12, limitsize = FALSE,
-    #     height = ceiling(length(InputCollect$plotNLSCollect) / 3) * 7
-    #   )
-    # } else {
-    #  # message("No spend-exposure modelling needed. All media variables used for MMM are spend variables")
-    # }
+    } else {
+      message("No spend-exposure modelling needed. All media variables used for MMM are spend variables")
+    }
 
     ## Hyperparameter sampling distribution
     if (length(temp_all) > 0) {
       resultHypParam <- copy(temp_all$resultHypParam)
-      hpnames_updated <- c(names(OutputCollect$OutputModels$hyper_updated), "robynPareto")
-      hpnames_updated <- str_replace(hpnames_updated, "lambda", "lambda_hp")
-      resultHypParam.melted <- melt.data.table(resultHypParam[, hpnames_updated, with = FALSE],
-        id.vars = c("robynPareto")
-      )
-      resultHypParam.melted <- resultHypParam.melted[variable == "lambda_hp", variable := "lambda"]
-      all_plots[["pSamp"]] <- ggplot(
-        resultHypParam.melted, aes(x = value, y = variable, color = variable, fill = variable)
-      ) +
+      resultHypParam.melted <- melt.data.table(resultHypParam[, c(names(InputCollect$hyperparameters), "robynPareto"), with = FALSE], id.vars = c("robynPareto"))
+      all_plots[["pSamp"]] <- pSamp <- ggplot(
+        resultHypParam.melted, aes(x = value, y = variable, color = variable, fill = variable)) +
         geom_violin(alpha = .5, size = 0) +
         geom_point(size = 0.2) +
-        theme_lares(legend = "none") +
-        labs(
-          title = "Hyperparameter Optimisation Sampling",
-          subtitle = paste0("Sample distribution", ", iterations = ", OutputCollect$iterations, " x ", OutputCollect$trials, " trial"),
+        theme(legend.position = "none") +
+        labs(
+          title = "Hyperparameter optimisation sampling",
+          subtitle = paste0("Sample distribution", ", iterations = ", InputCollect$iterations, " * ", InputCollect$trials, " trial"),
           x = "Hyperparameter space",
-          y = NULL
-        )
-      if (export) {
-        ggsave(
-          paste0(OutputCollect$plot_folder, "hypersampling.png"),
-          plot = all_plots$pSamp, dpi = 600, width = 12, height = 7, limitsize = FALSE
-        )
-      }
+          y = ""
+        )
+      if (export) ggsave(
+        paste0(OutputCollect$plot_folder, "hypersampling.png"),
+        plot = pSamp, dpi = 600, width = 12, height = 7
+      )
     }
 
     ## Pareto front
@@ -119,82 +85,43 @@
       resultHypParam <- copy(temp_all$resultHypParam)
       if (!is.null(InputCollect$calibration_input)) {
         resultHypParam[, iterations := ifelse(is.na(robynPareto), NA, iterations)]
-        # show blue dots on top of grey dots
-        resultHypParam <- resultHypParam[order(!is.na(robynPareto))]
-      }
-
-      calibrated <- !is.null(InputCollect$calibration_input)
-      pParFront <- ggplot(resultHypParam, aes(
-        x = .data$nrmse, y = .data$decomp.rssd, colour = .data$iterations
-      )) +
-        scale_colour_gradient(low = "skyblue", high = "navyblue") +
-        labs(
-          title = ifelse(!calibrated, "Multi-objective Evolutionary Performance",
-            "Multi-objective Evolutionary Performance with Calibration"
-          ),
-          subtitle = sprintf(
-            "2D Pareto fronts with %s, for %s trial%s with %s iterations each",
-            OutputCollect$nevergrad_algo, OutputCollect$trials,
-            ifelse(pareto_fronts > 1, "s", ""), OutputCollect$iterations
-          ),
+      }
+      pParFront <- ggplot(resultHypParam, aes(x = nrmse, y = decomp.rssd, color = iterations)) +
+        geom_point(size = 0.5) +
+        geom_line(data = resultHypParam[robynPareto == 1], aes(x = nrmse, y = decomp.rssd), colour = "coral4") +
+        scale_colour_gradient(low = "navyblue", high = "skyblue") +
+        labs(
+          title = ifelse(is.null(InputCollect$calibration_input), "Multi-objective evolutionary performance", "Multi-objective evolutionary performance with top 10% calibration"),
+          subtitle = paste0("2D Pareto front 1-3 with ", InputCollect$nevergrad_algo, ", iterations = ", InputCollect$iterations, " * ", InputCollect$trials, " trial"),
           x = "NRMSE",
-          y = "DECOMP.RSSD",
-          colour = "Iterations",
-          size = "MAPE",
-          alpha = NULL
-        ) +
-        theme_lares()
-      # Add MAPE dimension when calibrated
-      if (calibrated) {
-        pParFront <- pParFront +
-          geom_point(data = resultHypParam, aes(size = .data$mape, alpha = 1 - .data$mape))
-      } else {
-        pParFront <- pParFront + geom_point()
-      }
-      # Add pareto front lines
-      for (pfs in 1:max(pareto_fronts_vec)) {
-        if (pfs == 2) {
-          pf_color <- "coral3"
-        } else if (pfs == 3) {
-          pf_color <- "coral2"
-        } else {
-          pf_color <- "coral"
+          y = "DECOMP.RSSD"
+        )
+      if (length(pareto_fronts_vec) > 1) {
+        for (pfs in 2:max(pareto_fronts_vec)) {
+          if (pfs == 2) {
+            pf_color <- "coral3"
+          } else if (pfs == 3) {
+            pf_color <- "coral2"
+          } else {
+            pf_color <- "coral"
+          }
+          pParFront <- pParFront + geom_line(
+            data = resultHypParam[robynPareto == pfs],
+            aes(x = nrmse, y = decomp.rssd), colour = pf_color)
         }
-        pParFront <- pParFront + geom_line(
-          data = resultHypParam[robynPareto == pfs],
-          aes(x = .data$nrmse, y = .data$decomp.rssd), colour = pf_color
-        )
       }
       all_plots[["pParFront"]] <- pParFront
-      if (export) {
-        ggsave(
-          paste0(OutputCollect$plot_folder, "pareto_front.png"),
-          plot = pParFront, limitsize = FALSE,
-          dpi = 600, width = 12, height = 8
-        )
-      }
+      if (export) ggsave(
+        paste0(OutputCollect$plot_folder, "pareto_front.png"),
+        plot = pParFront,
+        dpi = 600, width = 12, height = 7
+      )
     }
 
     ## Ridgeline model convergence
     if (length(temp_all) > 0) {
       xDecompAgg <- copy(temp_all$xDecompAgg)
-<<<<<<< HEAD
-      dt_ridges <- xDecompAgg[
-        rn %in% InputCollect$paid_media_spends,
-        .(
-          variables = rn,
-          roi_total,
-          iteration = (iterNG - 1) * OutputCollect$cores + iterPar,
-          trial
-        )
-      ][order(iteration, variables)]
-      bin_limits <- c(1, 20)
-      qt_len <- ifelse(OutputCollect$iterations <= 100, 1,
-        ifelse(OutputCollect$iterations > 2000, 20, ceiling(OutputCollect$iterations / 100))
-      )
-      set_qt <- floor(quantile(1:OutputCollect$iterations, seq(0, 1, length.out = qt_len + 1)))
-=======
-      dt_ridges <- xDecompAgg[rn %in% InputCollect$paid_media_spends
+      dt_ridges <- xDecompAgg[rn %in% InputCollect$paid_media_vars
                               , .(variables = rn
                                   , roi_total
                                   , iteration = (iterNG-1)*InputCollect$cores+iterPar
@@ -203,42 +130,31 @@
       qt_len <- ifelse(InputCollect$iterations <=100, 1,
                        ifelse(InputCollect$iterations > 2000, 20, ceiling(InputCollect$iterations/100)))
       set_qt <- floor(quantile(1:InputCollect$iterations, seq(0, 1, length.out = qt_len+1)))
->>>>>>> d8f3da9b
       set_bin <- set_qt[-1]
       dt_ridges[, iter_bin := cut(dt_ridges$iteration, breaks = set_qt, labels = set_bin)]
       dt_ridges <- dt_ridges[!is.na(iter_bin)]
       dt_ridges[, iter_bin := factor(iter_bin, levels = sort(set_bin, decreasing = TRUE))]
       dt_ridges[, trial := as.factor(trial)]
-      plot_vars <- dt_ridges[, unique(variables)]
-      plot_n <- ceiling(length(plot_vars) / 6)
-      metric <- ifelse(InputCollect$dep_var_type == "revenue", "ROAS", "CPA")
-      for (pl in 1:plot_n) {
-        loop_vars <- na.omit(plot_vars[(1:6) + 6 * (pl - 1)])
-        dt_ridges_loop <- dt_ridges[variables %in% loop_vars, ]
-        all_plots[[paste0("pRidges", pl)]] <- pRidges <- ggplot(
-          dt_ridges_loop, aes(x = roi_total, y = iter_bin, fill = as.integer(iter_bin), linetype = trial)
-        ) +
-          scale_fill_distiller(palette = "GnBu") +
-          geom_density_ridges(scale = 4, col = "white", quantile_lines = TRUE, quantiles = 2, alpha = 0.7) +
-          facet_wrap(~ .data$variables, scales = "free") +
-          guides(fill = "none", linetype = "none") +
-          theme_lares() +
-          labs(
-            x = paste(metric, "by Channel"), y = NULL,
-            title = paste(metric, "Distribution over Iteration Buckets")
-          )
-        if (export) {
-          suppressMessages(ggsave(
-            paste0(OutputCollect$plot_folder, metric, "_convergence", pl, ".png"),
-            plot = pRidges, dpi = 600, width = 12, limitsize = FALSE,
-            height = ceiling(length(loop_vars) / 3) * 6
-          ))
-        }
-      }
+      all_plots[["pRidges"]] <- pRidges <- ggplot(
+        dt_ridges, aes(x = roi_total, y = iter_bin, fill = as.integer(iter_bin), linetype = trial)) +
+        scale_fill_distiller(palette = "GnBu") +
+        geom_density_ridges(scale = 4, col = "white", quantile_lines = TRUE, quantiles = 2, alpha = 0.7) +
+        facet_wrap(~ variables, scales = "free") +
+        guides(fill = "none")+
+        theme(panel.background = element_blank()) +
+        labs(x = "Total ROAS", y = "Iteration Bucket"
+             ,title = "ROAS distribution over iteration"
+             ,fill = "iter bucket")
+      if (export) suppressMessages(ggsave(
+        paste0(OutputCollect$plot_folder, "roas_convergence.png"),
+        plot = pRidges, dpi = 600, width = 12,
+        height = ceiling(InputCollect$mediaVarCount / 3) * 6
+      ))
     }
   } # End of !hyper_fixed
 
   return(invisible(all_plots))
+
 }
 
 
@@ -247,23 +163,23 @@
 #'
 #' @inheritParams robyn_outputs
 #' @inheritParams robyn_csv
-#' @return Invisible list with \code{patchwork} plot(s).
 #' @export
-robyn_onepagers <- function(InputCollect, OutputCollect, select_model = NULL, quiet = FALSE, export = TRUE) {
+robyn_onepagers <- function(InputCollect, OutputCollect, selected = NULL, quiet = FALSE, export = TRUE) {
+
   check_class("robyn_outputs", OutputCollect)
   pareto_fronts <- OutputCollect$pareto_fronts
   hyper_fixed <- OutputCollect$hyper_fixed
   resultHypParam <- copy(OutputCollect$resultHypParam)
   xDecompAgg <- copy(OutputCollect$xDecompAgg)
-  if (!is.null(select_model)) {
-    if ("clusters" %in% select_model) select_model <- OutputCollect$clusters$models$solID
-    resultHypParam <- resultHypParam[solID %in% select_model]
-    xDecompAgg <- xDecompAgg[solID %in% select_model]
-    if (!quiet) message(">> Generating only cluster results one-pagers (", nrow(resultHypParam), ")...")
+  if (!is.null(selected)) {
+    if ("clusters" %in% selected) selected <- OutputCollect$clusters$models$solID
+    resultHypParam <- resultHypParam[solID %in% selected]
+    xDecompAgg <- xDecompAgg[solID %in% selected]
+    if (!quiet) message(">> Exporting only cluster results one-pagers (", nrow(resultHypParam), ")...")
   }
 
   # Prepare for parallel plotting
-  if (check_parallel_plot()) registerDoParallel(OutputCollect$cores) else registerDoSEQ()
+  if (check_parallel_plot()) registerDoParallel(InputCollect$cores) else registerDoSEQ()
   if (!hyper_fixed) {
     pareto_fronts_vec <- 1:pareto_fronts
     count_mod_out <- resultHypParam[robynPareto %in% pareto_fronts_vec, .N]
@@ -276,7 +192,7 @@
   if (!all(pareto_fronts_vec %in% all_fronts)) pareto_fronts_vec <- all_fronts
 
   if (check_parallel_plot()) {
-    if (!quiet) message(paste(">> Plotting", count_mod_out, "selected models on", OutputCollect$cores, "cores..."))
+    if (!quiet) message(paste(">> Plotting", count_mod_out, "selected models on", InputCollect$cores, "cores..."))
   } else {
     if (!quiet) message(paste(">> Plotting", count_mod_out, "selected models on 1 core (MacOS fallback)..."))
   }
@@ -286,105 +202,97 @@
   all_plots <- list()
   cnt <- 0
 
-  for (pf in pareto_fronts_vec) { # pf = pareto_fronts_vec[1]
-
-    plotMediaShare <- xDecompAgg[robynPareto == pf & rn %in% InputCollect$paid_media_spends]
+  for (pf in pareto_fronts_vec) {
+
+    plotMediaShare <- xDecompAgg[robynPareto == pf & rn %in% InputCollect$paid_media_vars]
     uniqueSol <- plotMediaShare[, unique(solID)]
 
-    # parallelResult <- for (sid in uniqueSol) { # sid = uniqueSol[1]
-    parallelResult <- foreach(sid = uniqueSol) %dorng% { # sid = uniqueSol[1]
+    # parallelResult <- for (sid in uniqueSol) {
+    parallelResult <- foreach(sid = uniqueSol) %dorng% {
+
       plotMediaShareLoop <- plotMediaShare[solID == sid]
       rsq_train_plot <- plotMediaShareLoop[, round(unique(rsq_train), 4)]
       nrmse_plot <- plotMediaShareLoop[, round(unique(nrmse), 4)]
       decomp_rssd_plot <- plotMediaShareLoop[, round(unique(decomp.rssd), 4)]
       mape_lift_plot <- ifelse(!is.null(InputCollect$calibration_input), plotMediaShareLoop[, round(unique(mape), 4)], NA)
 
-      errors <- paste0(
-        "R2 train: ", rsq_train_plot,
-        ", NRMSE = ", nrmse_plot,
-        ", DECOMP.RSSD = ", decomp_rssd_plot,
-        ifelse(!is.na(mape_lift_plot), paste0(", MAPE = ", mape_lift_plot), "")
-      )
-
       ## 1. Spend x effect share comparison
       plotMediaShareLoopBar <- temp[[sid]]$plot1data$plotMediaShareLoopBar
       plotMediaShareLoopLine <- temp[[sid]]$plot1data$plotMediaShareLoopLine
       ySecScale <- temp[[sid]]$plot1data$ySecScale
-      plotMediaShareLoopBar$variable <- stringr::str_to_title(gsub("_", " ", plotMediaShareLoopBar$variable))
-      type <- ifelse(InputCollect$dep_var_type == "conversion", "CPA", "ROI")
-      plotMediaShareLoopLine$type_colour <- type_colour <- "#03396C"
-      names(type_colour) <- "type_colour"
       p1 <- ggplot(plotMediaShareLoopBar, aes(x = .data$rn, y = .data$value, fill = .data$variable)) +
         geom_bar(stat = "identity", width = 0.5, position = "dodge") +
-        geom_text(aes(y = 0, label = paste0(round(.data$value * 100, 1), "%")),
-          hjust = -.1, position = position_dodge(width = 0.5), fontface = "bold"
-        ) +
-        geom_line(
-          data = plotMediaShareLoopLine, aes(
-            x = .data$rn, y = .data$value / ySecScale, group = 1
-          ),
-          color = type_colour, inherit.aes = FALSE
-        ) +
-        geom_point(
-          data = plotMediaShareLoopLine, aes(
-            x = .data$rn, y = .data$value / ySecScale, group = 1, color = type_colour
-          ),
-          inherit.aes = FALSE, size = 3.5
-        ) +
+        geom_text(aes(label = paste0(round(.data$value * 100, 2), "%")),
+                  color = "darkblue", position = position_dodge(width = 0.5), fontface = "bold") +
+        geom_line(data = plotMediaShareLoopLine, aes(
+          x = .data$rn, y = .data$value / ySecScale, group = 1, color = .data$variable),
+          inherit.aes = FALSE) +
+        geom_point(data = plotMediaShareLoopLine, aes(
+          x = .data$rn, y = .data$value / ySecScale, group = 1, color = .data$variable),
+          inherit.aes = FALSE, size = 4) +
         geom_text(
           data = plotMediaShareLoopLine, aes(
-            label = round(.data$value, 2), x = .data$rn, y = .data$value / ySecScale, group = 1
+            label = round(.data$value, 2), x = .data$rn, y = .data$value / ySecScale, group = 1, color = .data$variable),
+          fontface = "bold", inherit.aes = FALSE, hjust = -1, size = 6
+        ) +
+        scale_y_continuous(sec.axis = sec_axis(~ . * ySecScale)) +
+        coord_flip() +
+        theme(legend.title = element_blank(), legend.position = c(0.9, 0.2), axis.text.x = element_blank()) +
+        scale_fill_brewer(palette = "Paired") +
+        labs(
+          title = paste0("Share of Spend VS Share of Effect with total ", ifelse(InputCollect$dep_var_type == "conversion", "CPA", "ROI")),
+          subtitle = paste0(
+            "rsq_train: ", rsq_train_plot,
+            ", nrmse = ", nrmse_plot,
+            ", decomp.rssd = ", decomp_rssd_plot,
+            ifelse(!is.na(mape_lift_plot), paste0(", mape.lift = ", mape_lift_plot), "")
           ),
-          color = type_colour, fontface = "bold", inherit.aes = FALSE, hjust = -.4, size = 4
-        ) +
-        scale_y_percent() +
-        coord_flip() +
-        theme_lares(axis.text.x = element_blank(), legend = "top", grid = "Xx") +
-        scale_fill_brewer(palette = 3) +
-        scale_color_identity(guide = "legend", labels = type) +
-        labs(
-          title = paste0("Share of Spend VS Share of Effect with total ", type),
-          y = "Total Share by Channel", x = NULL, fill = NULL, color = NULL
+          y = NULL, x = NULL
         )
 
       ## 2. Waterfall
       plotWaterfallLoop <- temp[[sid]]$plot2data$plotWaterfallLoop
-      plotWaterfallLoop$sign <- ifelse(plotWaterfallLoop$sign == "pos", "Positive", "Negative")
       p2 <- suppressWarnings(
         ggplot(plotWaterfallLoop, aes(x = id, fill = sign)) +
-          geom_rect(aes(
-            x = rn, xmin = id - 0.45, xmax = id + 0.45,
-            ymin = end, ymax = start
-          ), stat = "identity") +
+          geom_rect(aes(x = rn, xmin = id - 0.45, xmax = id + 0.45,
+                        ymin = end, ymax = start), stat = "identity") +
           scale_x_discrete("", breaks = levels(plotWaterfallLoop$rn), labels = plotWaterfallLoop$rn) +
-          scale_y_percent() +
-          scale_fill_manual(values = c("Positive" = "#59B3D2", "Negative" =  "#E5586E")) +
-          theme_lares(legend = "top") +
+          theme(axis.text.x = element_text(angle = 65, vjust = 0.6), legend.position = c(0.1, 0.1)) +
           geom_text(mapping = aes(
-            label = paste0(formatNum(xDecompAgg, abbr = TRUE), "\n", round(xDecompPerc * 100, 1), "%"),
+            label = paste0(format_unit(xDecompAgg), "\n", round(xDecompPerc * 100, 2), "%"),
             y = rowSums(cbind(plotWaterfallLoop$end, plotWaterfallLoop$xDecompPerc / 2))
-          ), fontface = "bold", lineheight = .7) +
+          ), fontface = "bold") +
           coord_flip() +
           labs(
-            title = "Response Decomposition Waterfall by Predictor",
-            x = NULL, y = NULL, fill = "Sign"
-          )
-      )
+            title = "Response decomposition waterfall by predictor",
+            subtitle = paste0(
+              "rsq_train: ", rsq_train_plot,
+              ", nrmse = ", nrmse_plot,
+              ", decomp.rssd = ", decomp_rssd_plot,
+              ifelse(!is.na(mape_lift_plot), paste0(", mape.lift = ", mape_lift_plot), "")
+            ),
+            x = NULL, y = NULL
+          ))
 
       ## 3. Adstock rate
       if (InputCollect$adstock == "geometric") {
         dt_geometric <- temp[[sid]]$plot3data$dt_geometric
         p3 <- ggplot(dt_geometric, aes(x = .data$channels, y = .data$thetas, fill = "coral")) +
           geom_bar(stat = "identity", width = 0.5) +
-          theme_lares(legend = "none", grid = "Xx") +
+          theme(legend.position = "none") +
           coord_flip() +
-          geom_text(aes(label = formatNum(100 * thetas, 1, pos = "%")),
-            hjust = -.1, position = position_dodge(width = 0.5), fontface = "bold"
-          ) +
-          scale_y_percent(limit = c(0, 1)) +
+          geom_text(aes(label = paste0(round(thetas * 100, 1), "%")),
+                    position = position_dodge(width = 0.5), fontface = "bold") +
+          ylim(0, 1) +
           labs(
-            title = "Geometric Adstock: Fixed Rate Over Time",
-            y = sprintf("Thetas [by %s]", InputCollect$intervalType), x = NULL
+            title = "Geometric adstock - fixed decay rate over time",
+            subtitle = paste0(
+              "rsq_train: ", rsq_train_plot,
+              ", nrmse = ", nrmse_plot,
+              ", decomp.rssd = ", decomp_rssd_plot,
+              ifelse(!is.na(mape_lift_plot), paste0(", mape.lift = ", mape_lift_plot), "")
+            ),
+            y = NULL, x = NULL
           )
       }
       if (InputCollect$adstock %in% c("weibull_cdf", "weibull_pdf")) {
@@ -392,49 +300,24 @@
         wb_type <- temp[[sid]]$plot3data$wb_type
         p3 <- ggplot(weibullCollect, aes(x = .data$x, y = .data$decay_accumulated)) +
           geom_line(aes(color = .data$channel)) +
-          facet_wrap(~ .data$channel) +
+          facet_wrap(~.data$channel) +
           geom_hline(yintercept = 0.5, linetype = "dashed", color = "gray") +
           geom_text(aes(x = max(.data$x), y = 0.5, vjust = -0.5, hjust = 1, label = "Halflife"), colour = "gray") +
-          theme_lares(legend = "none", grid = "Xx") +
-          labs(
-            title = paste("Weibull", wb_type, "Adstock: Flexible Rate Over Time"),
-            x = sprintf("Time unit [%ss]", InputCollect$intervalType), y = NULL
-          )
-      }
-
-      ## 4. Response curves
+          theme(legend.position = "none") +
+          labs(title = paste0("Weibull adstock ", wb_type," - flexible decay rate over time"),
+               subtitle = paste0(
+                 "rsq_train: ", rsq_train_plot,
+                 ", nrmse = ", nrmse_plot,
+                 ", decomp.rssd = ", decomp_rssd_plot,
+                 ifelse(!is.na(mape_lift_plot), paste0(", mape.lift = ", mape_lift_plot), "")
+               ),
+               x = "Time unit", y = NULL)
+      }
+
+      ## 4. Response curve
       dt_scurvePlot <- temp[[sid]]$plot4data$dt_scurvePlot
       dt_scurvePlotMean <- temp[[sid]]$plot4data$dt_scurvePlotMean
-<<<<<<< HEAD
-      if (!"channel" %in% colnames(dt_scurvePlotMean)) dt_scurvePlotMean$channel <- dt_scurvePlotMean$rn
-      p4 <- ggplot(
-        dt_scurvePlot[dt_scurvePlot$channel %in% InputCollect$paid_media_spends, ],
-        aes(x = .data$spend, y = .data$response, color = .data$channel)
-      ) +
-        geom_line() +
-        geom_point(data = dt_scurvePlotMean, aes(
-          x = .data$mean_spend, y = .data$mean_response, color = .data$channel
-        )) +
-        geom_text(
-          data = dt_scurvePlotMean, aes(
-            x = .data$mean_spend, y = .data$mean_response, color = .data$channel,
-            label = formatNum(.data$mean_spend, 2, abbr = TRUE)
-          ),
-          show.legend = FALSE, hjust = -0.2
-        ) +
-        theme_lares(pal = 2) +
-        theme(
-          legend.position = c(0.9, 0.2),
-          legend.background = element_rect(fill = alpha("grey98", 0.6), color = "grey90")
-        ) +
-        labs(
-          title = "Response Curves and Mean Spends by Channel",
-          x = "Spend", y = "Response", color = NULL
-        ) +
-        scale_x_abbr() +
-        scale_y_abbr()
-=======
-      p4 <- ggplot(dt_scurvePlot[dt_scurvePlot$channel %in% InputCollect$paid_media_spends,],
+      p4 <- ggplot(dt_scurvePlot[dt_scurvePlot$channel %in% InputCollect$paid_media_vars,],
                    aes(x = .data$spend, y = .data$response, color = .data$channel)) +
         geom_line() +
         geom_point(data = dt_scurvePlotMean, aes(x = .data$mean_spend, y = .data$mean_response, color = .data$channel)) +
@@ -442,7 +325,7 @@
                   show.legend = FALSE, hjust = -0.2) +
         theme(legend.position = c(0.9, 0.2)) +
         labs(
-          title = "Spend response curve and mean spend by channel",
+          title = "Response curve and mean spend by channel",
           subtitle = paste0(
             "rsq_train: ", rsq_train_plot,
             ", nrmse = ", nrmse_plot,
@@ -451,49 +334,21 @@
           ),
           x = "Spend", y = "Response"
         )
-      # p4.1 <- ggplot(dt_scurvePlot[dt_scurvePlot$channel %in% InputCollect$paid_media_spends,],
-      #                aes(x = .data$spend, y = .data$response)) +
-      #   geom_line() +
-      #   facet_wrap(~channel, scale = "free") +
-      #   geom_point(data = dt_scurvePlotMean, aes(x = .data$mean_spend, y = .data$mean_response, color = .data$channel)) +
-      #   geom_text(data = dt_scurvePlotMean, aes(x = .data$mean_spend, y = .data$mean_response, label = round(.data$mean_spend, 0)),
-      #             show.legend = FALSE, hjust = -0.2) +
-      #   theme(legend.position = "none") +
-      #   labs(
-      #     title = "Spend response curve and mean spend by channel",
-      #     subtitle = paste0(
-      #       "rsq_train: ", rsq_train_plot,
-      #       ", nrmse = ", nrmse_plot,
-      #       ", decomp.rssd = ", decomp_rssd_plot,
-      #       ifelse(!is.na(mape_lift_plot), paste0(", mape.lift = ", mape_lift_plot), "")
-      #     ),
-      #     x = "Spend", y = "Response"
-      #   )
-      # dt_expoCurvePlot <- temp[[sid]]$plot4data$dt_expoCurvePlot
-      # dt_rsq <- InputCollect$modNLSCollect[, .(channel, rsq = ifelse(rsq_nls>=rsq_lm, rsq_nls, rsq_lm))]
-      # dt_expoCurvePlot <- dt_expoCurvePlot[dt_rsq, on = "channel"]
-      # dt_expoCurvePlot[, facet_title:= paste0(channel, ", expo_fit_rsq: ", round(rsq, 2))]
-      # p4.2 <- ggplot(dt_expoCurvePlot, aes(x = exposure_pred, y = response)) +
-      #   geom_line() +
-      #   facet_wrap(~facet_title, scale = "free") +
-      #   labs(
-      #     title = "Exposure response curve",
-      #     x = "Exposure", y = "Response"
-      #   )
->>>>>>> d8f3da9b
 
       ## 5. Fitted vs actual
       xDecompVecPlotMelted <- temp[[sid]]$plot5data$xDecompVecPlotMelted
-      xDecompVecPlotMelted$variable <- stringr::str_to_title(xDecompVecPlotMelted$variable)
-      xDecompVecPlotMelted$linetype <- ifelse(xDecompVecPlotMelted$variable == "Predicted", "solid", "dotted")
       p5 <- ggplot(xDecompVecPlotMelted, aes(x = .data$ds, y = .data$value, color = .data$variable)) +
-        geom_path(aes(linetype = .data$linetype), size = 0.6) +
-        theme_lares(legend = "top", pal = 2) +
-        scale_y_abbr() +
-        guides(linetype = "none") +
-        labs(
-          title = "Actual vs. Predicted Response",
-          x = "Date", y = "Response", color = NULL
+        geom_line() +
+        theme(legend.position = c(0.9, 0.9)) +
+        labs(
+          title = "Actual vs. predicted response",
+          subtitle = paste0(
+            "rsq_train: ", rsq_train_plot,
+            ", nrmse = ", nrmse_plot,
+            ", decomp.rssd = ", decomp_rssd_plot,
+            ifelse(!is.na(mape_lift_plot), paste0(", mape.lift = ", mape_lift_plot), "")
+          ),
+          x = "Date", y = "Response"
         )
 
       ## 6. Diagnostic: fitted vs residual
@@ -501,34 +356,25 @@
       p6 <- qplot(x = .data$predicted, y = .data$actual - .data$predicted, data = xDecompVecPlot) +
         geom_hline(yintercept = 0) +
         geom_smooth(se = TRUE, method = "loess", formula = "y ~ x") +
-        scale_x_abbr() + scale_y_abbr() +
-        theme_lares() +
-        labs(x = "Fitted", y = "Residual", title = "Fitted vs. Residual")
+        xlab("Fitted") + ylab("Residual") + ggtitle("Fitted vs. Residual")
 
       ## Aggregate one-pager plots and export
-      onepagerTitle <- paste0("Model One-pager, on Pareto Front ", pf, ", ID: ", sid)
+      onepagerTitle <- paste0("Model one-pager, on pareto front ", pf, ", ID: ", sid)
       pg <- wrap_plots(p2, p5, p1, p4, p3, p6, ncol = 2) +
-        plot_annotation(title = onepagerTitle, subtitle = errors, theme = theme_lares(background = "white"))
+        plot_annotation(title = onepagerTitle, theme = theme(plot.title = element_text(hjust = 0.5)))
       all_plots[[sid]] <- pg
 
       if (export) {
         ggsave(
-<<<<<<< HEAD
           filename = paste0(OutputCollect$plot_folder, "/", sid, ".png"),
-          plot = pg, limitsize = FALSE,
-          dpi = 400, width = 18, height = 18
-=======
-          filename = paste0(OutputCollect$plot_folder, "/", "pf", pf, "_", sid, ".png"),
           plot = pg,
           dpi = 600, width = 18, height = 18
->>>>>>> d8f3da9b
         )
       }
       if (check_parallel_plot() & !quiet & count_mod_out > 0) {
         cnt <- cnt + 1
         setTxtProgressBar(pbplot, cnt)
       }
-      return(all_plots)
     }
     if (!quiet & count_mod_out > 0) {
       cnt <- cnt + length(uniqueSol)
@@ -538,149 +384,6 @@
   if (!quiet & count_mod_out > 0) close(pbplot)
   # Stop cluster to avoid memory leaks
   if (check_parallel_plot()) stopImplicitCluster()
-  return(invisible(parallelResult[[1]]))
-}
-
-allocation_plots <- function(InputCollect, OutputCollect, dt_optimOut, select_model, scenario, export = TRUE, quiet = FALSE) {
-
-  outputs <- list()
-
-  subtitle <- paste0(
-    "Total spend increase: ", dt_optimOut[
-      , round(mean(optmSpendUnitTotalDelta) * 100, 1)
-    ], "%",
-    "\nTotal response increase: ", dt_optimOut[
-      , round(mean(optmResponseUnitTotalLift) * 100, 1)
-    ], "% with optimised spend allocation"
-  )
-
-  # Calculate errors for subtitles
-  plotDT_scurveMeanResponse <- OutputCollect$xDecompAgg[
-    solID == select_model & rn %in% InputCollect$paid_media_spends]
-  errors <- paste0(
-    "R2 train: ", plotDT_scurveMeanResponse[, round(mean(rsq_train), 4)],
-    ", NRMSE = ", plotDT_scurveMeanResponse[, round(mean(nrmse), 4)],
-    ", DECOMP.RSSD = ", plotDT_scurveMeanResponse[, round(mean(decomp.rssd), 4)],
-    ", MAPE = ", plotDT_scurveMeanResponse[, round(mean(mape), 4)]
-  )
-
-  # 1. Response comparison plot
-  plotDT_resp <- select(dt_optimOut, .data$channels, .data$initResponseUnit, .data$optmResponseUnit) %>%
-    mutate(channels = as.factor(.data$channels))
-  names(plotDT_resp) <- c("channel", "Initial Mean Response", "Optimised Mean Response")
-  plotDT_resp <- suppressWarnings(melt.data.table(plotDT_resp, id.vars = "channel", value.name = "response"))
-  outputs[["p12"]] <- p12 <- ggplot(plotDT_resp, aes(
-    y = reorder(.data$channel, -as.integer(.data$channel)),
-    x = .data$response, fill = reorder(.data$variable, as.numeric(.data$variable)))) +
-    geom_bar(stat = "identity", width = 0.5, position = position_dodge2(reverse = TRUE, padding = 0)) +
-    scale_fill_brewer(palette = 3) +
-    geom_text(aes(x = 0, label = formatNum(.data$response, 0), hjust = -0.1),
-      position = position_dodge2(width = 0.5, reverse = TRUE), fontface = "bold", show.legend = FALSE
-    ) +
-    theme_lares(legend = "top") +
-    scale_x_abbr() +
-    labs(
-      title = "Initial vs. Optimised Mean Response",
-      subtitle = subtitle,
-      fill = NULL, x = "Mean Response [#]", y = NULL
-    )
-
-  # 2. Budget share comparison plot
-  plotDT_share <- select(dt_optimOut, .data$channels, .data$initSpendShare, .data$optmSpendShareUnit) %>%
-    mutate(channels = as.factor(.data$channels))
-  names(plotDT_share) <- c("channel", "Initial Avg. Spend Share", "Optimised Avg. Spend Share")
-  plotDT_share <- suppressWarnings(melt.data.table(plotDT_share, id.vars = "channel", value.name = "spend_share"))
-  outputs[["p13"]] <- p13 <- ggplot(plotDT_share, aes(
-    y = reorder(.data$channel, -as.integer(.data$channel)),
-    x = .data$spend_share, fill = .data$variable)) +
-    geom_bar(stat = "identity", width = 0.5, position = position_dodge2(reverse = TRUE, padding = 0)) +
-    scale_fill_brewer(palette = 3) +
-    geom_text(aes(x = 0, label = formatNum(.data$spend_share * 100, 1, pos = "%"), hjust = -0.1),
-      position = position_dodge2(width = 0.5, reverse = TRUE), fontface = "bold", show.legend = FALSE
-    ) +
-    theme_lares(legend = "top") +
-    scale_x_percent() +
-    labs(
-      title = "Initial vs. Optimised Budget Allocation",
-      subtitle = subtitle,
-      fill = NULL, x = "Budget Allocation [%]", y = NULL
-    )
-
-  ## 3. Response curves
-  plotDT_saturation <- melt.data.table(OutputCollect$mediaVecCollect[
-    solID == select_model & type == "saturatedSpendReversed"
-  ], id.vars = "ds", measure.vars = InputCollect$paid_media_spends, value.name = "spend", variable.name = "channel")
-  plotDT_decomp <- melt.data.table(OutputCollect$mediaVecCollect[
-    solID == select_model & type == "decompMedia"
-  ], id.vars = "ds", measure.vars = InputCollect$paid_media_spends, value.name = "response", variable.name = "channel")
-  plotDT_scurve <- data.frame(plotDT_saturation, response = plotDT_decomp$response) %>%
-    filter(.data$spend >= 0) %>% as_tibble()
-
-  dt_optimOutScurve <- rbind(
-    select(dt_optimOut, .data$channels, .data$initSpendUnit, .data$initResponseUnit) %>% mutate(type = "Initial"),
-    select(dt_optimOut, .data$channels, .data$optmSpendUnit, .data$optmResponseUnit) %>% mutate(type = "Optimised"),
-    use.names = FALSE
-  )
-  colnames(dt_optimOutScurve) <- c("channels", "spend", "response", "type")
-  dt_optimOutScurve <- dt_optimOutScurve %>%
-    group_by(.data$channels) %>%
-    mutate(spend_dif = dplyr::last(.data$spend) - dplyr::first(.data$spend),
-           response_dif = dplyr::last(.data$response) - dplyr::first(.data$response))
-
-  outputs[["p14"]] <- p14 <- ggplot(data = plotDT_scurve, aes(
-    x = .data$spend, y = .data$response, color = .data$channel)) +
-    geom_line() +
-    geom_point(data = dt_optimOutScurve, aes(
-      x = .data$spend, y = .data$response,
-      color = .data$channels, shape = .data$type
-    ), size = 2.5) +
-    # geom_text(
-    #   data = dt_optimOutScurve, aes(
-    #     x = .data$spend, y = .data$response, color = .data$channels,
-    #     hjust = .data$hjust,
-    #     label = formatNum(.data$spend, 2, abbr = TRUE)
-    #   ),
-    #   show.legend = FALSE
-    # ) +
-    theme_lares(legend.position = c(0.9, 0), pal = 2) +
-    theme(
-      legend.position = c(0.87, 0.5),
-      legend.background = element_rect(fill = alpha("grey98", 0.6), color = "grey90"),
-      legend.spacing.y = unit(0.2, 'cm')
-    ) +
-    labs(
-      title = "Response Curve and Mean* Spend by Channel",
-      x = "Spend", y = "Response", shape = NULL, color = NULL,
-      caption = sprintf(
-        "*Based on date range: %s to %s (%s)",
-        dt_optimOut$date_min[1],
-        dt_optimOut$date_max[1],
-        dt_optimOut$periods[1]
-      )
-    ) +
-    scale_x_abbr() +
-    scale_y_abbr()
-
-  # Gather all plots into a single one
-  p13 <- p13 + labs(subtitle = NULL)
-  p12 <- p12 + labs(subtitle = NULL)
-  outputs[["plots"]] <- plots <- ((p13 + p12) / p14) + plot_annotation(
-    title = paste0("Budget Allocator Optimum Result for Model ID ", select_model),
-    subtitle = subtitle,
-    theme = theme_lares(background = "white")
-  )
-
-  # Gather all plots
-  if (export) {
-    scenario <- ifelse(scenario == "max_historical_response", "hist", "respo")
-    filename <- paste0(OutputCollect$plot_folder, select_model, "_reallocated_", scenario, ".png")
-    if (!quiet) message("Exporting charts into file: ", filename)
-    ggsave(
-      filename = filename,
-      plot = plots, limitsize = FALSE,
-      dpi = 350, width = 15, height = 12
-    )
-  }
-
-  return(invisible(outputs))
+  return(invisible(all_plots))
+
 }
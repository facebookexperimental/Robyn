# Copyright (c) Meta Platforms, Inc. and its affiliates.

# This source code is licensed under the MIT license found in the
# LICENSE file in the root directory of this source tree.

####################################################################
#' Evaluate Models and Output Results into Local Files
#'
#' Pack \code{robyn_plots()}, \code{robyn_csv()}, and \code{robyn_clusters()}
#' outcomes on \code{robyn_run()} results. When \code{UI=TRUE}, enriched
#' \code{OutputModels} results with additional plots and objects.
#'
#' @param InputCollect,OutputModels \code{robyn_inputs()} and \code{robyn_run()}
#' outcomes.
#' @param pareto_fronts Integer. Number of Pareto fronts for the output.
#' \code{pareto_fronts = 1} returns the best models trading off \code{NRMSE} &
#' \code{DECOMP.RSSD}. Increase \code{pareto_fronts} to get more model choices.
#' \code{pareto_fronts = "auto"} selects the min fronts that include at least 100
#' candidates. To customize this threshold, set value with \code{min_candidates}.
#' @param calibration_constraint Numeric. Default to 0.1 and allows 0.01-0.1. When
#' calibrating, 0.1 means top 10% calibrated models are used for pareto-optimal
#' selection. Lower \code{calibration_constraint} increases calibration accuracy.
#' @param plot_folder Character. Path for saving plots. Default
#' to \code{robyn_object} and saves plot in the same directory as \code{robyn_object}.
#' @param plot_pareto Boolean. Set to \code{FALSE} to deactivate plotting
#' and saving model one-pagers. Used when testing models.
#' @param clusters Boolean. Apply \code{robyn_clusters()} to output models?
#' @param select_model Character vector. Which models (by \code{solID}) do you
#' wish to plot the one-pagers and export? Default will take top
#' \code{robyn_clusters()} results.
#' @param csv_out Character. Accepts "pareto" or "all". Default to "pareto". Set
#' to "all" will output all iterations as csv. Set NULL to skip exports into CSVs.
#' @param ui Boolean. Save additional outputs for UI usage. List outcome.
#' @param export Boolean. Export outcomes into local files?
#' @param quiet Boolean. Keep messages off?
#' @param refresh Boolean. Refresh mode
#' @param ... Additional parameters passed to \code{robyn_clusters()}
#' @return (Invisible) list. Class: \code{robyn_outputs}. Contains processed
#' results based on \code{robyn_run()} results.
#' @export
robyn_outputs <- function(InputCollect, OutputModels,
                          pareto_fronts = "auto",
                          calibration_constraint = 0.1,
                          plot_folder = NULL,
                          plot_pareto = TRUE,
                          csv_out = "pareto",
                          clusters = TRUE,
                          select_model = "clusters",
                          ui = FALSE, export = TRUE,
                          quiet = FALSE,
                          refresh = FALSE, ...) {
  if (is.null(plot_folder)) plot_folder <- getwd()
  plot_folder <- check_dir(plot_folder)

  # Check calibration constrains
  calibrated <- !is.null(InputCollect$calibration_input)
  all_fixed <- length(OutputModels$trial1$hyperBoundFixed) == length(OutputModels$hyper_updated)
  if (!all_fixed) {
    calibration_constraint <- check_calibconstr(
      calibration_constraint,
      OutputModels$iterations,
      OutputModels$trials,
      InputCollect$calibration_input,
      refresh = refresh
    )
  }

  #####################################
  #### Run robyn_pareto on OutputModels

  totalModels <- OutputModels$iterations * OutputModels$trials
  if (!isTRUE(attr(OutputModels, "hyper_fixed"))) {
    message(sprintf(
      ">>> Running Pareto calculations for %s models on %s front%s...",
      totalModels, pareto_fronts, ifelse(pareto_fronts > 1, "s", "")
    ))
  }
  pareto_results <- robyn_pareto(
    InputCollect, OutputModels,
    pareto_fronts = pareto_fronts,
    calibration_constraint = calibration_constraint,
    quiet = quiet,
    calibrated = calibrated,
    ...
  )
  pareto_fronts <- pareto_results$pareto_fronts
  allSolutions <- pareto_results$pareto_solutions

<<<<<<< HEAD
  # Reduce the size of xDecompVec with only pareto-front models and create solID
  OutputModels[names(OutputModels) %in% paste0("trial", 1:OutputModels$trials)] <- lapply(
    OutputModels[names(OutputModels) %in% paste0("trial", 1:OutputModels$trials)],
    function(x) {
      mutate(x$resultCollect$xDecompVec,
        solID = paste(.data$trial, .data$iterNG, .data$iterPar, sep = "_")
      ) %>%
        filter(.data$solID %in% allSolutions) %>%
        select(-.data$iterNG, -.data$iterPar)
    }
  )
=======
  # Reduce the size of xDecompVec with only pareto-front models
  temp <- OutputModels[names(OutputModels) %in% paste0("trial", seq(OutputModels$trials))]
  temp2 <- lapply(temp, function(x) filter(x$resultCollect$xDecompVec, .data$solID %in% allSolutions))
  for (i in seq(OutputModels$trials)) {
    OutputModels[[paste0("trial", i)]]$resultCollect$xDecompVec <- temp2[[i]]
  }
>>>>>>> 95b2ed31

  #####################################
  #### Gather the results into output object

  # Auxiliary list with all results (wasn't previously exported but needed for robyn_outputs())
  allPareto <- list(
    resultHypParam = pareto_results$resultHypParam,
    xDecompAgg = pareto_results$xDecompAgg,
    resultCalibration = pareto_results$resultCalibration,
    plotDataCollect = pareto_results$plotDataCollect,
    df_caov_pct = pareto_results$df_caov_pct_all
  )

  # Set folder to save outputs: legacy plot_folder_sub
  if (TRUE) {
    depth <- ifelse(
      "refreshDepth" %in% names(InputCollect),
      InputCollect$refreshDepth,
      ifelse("refreshCounter" %in% names(InputCollect),
        InputCollect$refreshCounter, 0
      )
    )
    folder_var <- ifelse(!as.integer(depth) > 0, "init", paste0("rf", depth))
    plot_folder_sub <- paste("Robyn", format(Sys.time(), "%Y%m%d%H%M"), folder_var, sep = "_")
  }

  # Final results object
  OutputCollect <- list(
    resultHypParam = filter(pareto_results$resultHypParam, .data$solID %in% allSolutions),
    xDecompAgg = filter(pareto_results$xDecompAgg, .data$solID %in% allSolutions),
    mediaVecCollect = pareto_results$mediaVecCollect,
    xDecompVecCollect = pareto_results$xDecompVecCollect,
    resultCalibration = if (calibrated) {
      filter(pareto_results$resultCalibration, .data$solID %in% allSolutions)
    } else {
      NULL
    },
    allSolutions = allSolutions,
    allPareto = allPareto,
    calibration_constraint = calibration_constraint,
    OutputModels = OutputModels,
    cores = OutputModels$cores,
    iterations = OutputModels$iterations,
    trials = OutputModels$trials,
    intercept_sign = OutputModels$intercept_sign,
    nevergrad_algo = OutputModels$nevergrad_algo,
    add_penalty_factor = OutputModels$add_penalty_factor,
    seed = OutputModels$seed,
    UI = NULL,
    pareto_fronts = pareto_fronts,
    hyper_fixed = attr(OutputModels, "hyper_fixed"),
    plot_folder = gsub("//", "", paste0(plot_folder, "/", plot_folder_sub, "/"))
  )
  class(OutputCollect) <- c("robyn_outputs", class(OutputCollect))

  plotPath <- paste0(plot_folder, "/", plot_folder_sub, "/")
  OutputCollect$plot_folder <- gsub("//", "/", plotPath)
  if (export && !dir.exists(OutputCollect$plot_folder)) dir.create(OutputCollect$plot_folder, recursive = TRUE)

  # Cluster results and amend cluster output
  if (clusters) {
    if (!quiet) message(">>> Calculating clusters for model selection using Pareto fronts...")
    try(clusterCollect <- robyn_clusters(OutputCollect,
      dep_var_type = InputCollect$dep_var_type,
      quiet = quiet, export = export, ...
    ))
    OutputCollect$resultHypParam <- left_join(
      OutputCollect$resultHypParam,
      select(clusterCollect$data, .data$solID, .data$cluster, .data$top_sol),
      by = "solID"
    )
    OutputCollect$xDecompAgg <- left_join(
      OutputCollect$xDecompAgg,
      select(clusterCollect$data, .data$solID, .data$cluster, .data$top_sol),
      by = "solID"
    ) %>%
      left_join(
        select(
          clusterCollect$df_cluster_ci, .data$rn, .data$cluster, .data$boot_mean,
          .data$boot_se, .data$ci_low, .data$ci_up, .data$rn
        ),
        by = c("rn", "cluster")
      ) %>%
      left_join(
        pareto_results$df_caov_pct_all,
        by = c("solID", "rn")
      )
    OutputCollect$mediaVecCollect <- left_join(
      OutputCollect$mediaVecCollect,
      select(clusterCollect$data, .data$solID, .data$cluster, .data$top_sol),
      by = "solID"
    )
    OutputCollect$xDecompVecCollect <- left_join(
      OutputCollect$xDecompVecCollect,
      select(clusterCollect$data, .data$solID, .data$cluster, .data$top_sol),
      by = "solID"
    )
    if (calibrated) {
      OutputCollect$resultCalibration <- left_join(
        OutputCollect$resultCalibration,
        select(clusterCollect$data, .data$solID, .data$cluster, .data$top_sol),
        by = "solID"
      )
    }
    OutputCollect[["clusters"]] <- clusterCollect
  }

  if (export) {
    tryCatch(
      {
        if (!quiet) message(paste0(">>> Collecting ", length(allSolutions), " pareto-optimum results into: ", OutputCollect$plot_folder))

        if (!quiet) message(">> Exporting general plots into directory...")
        all_plots <- robyn_plots(InputCollect, OutputCollect, export = export)

        if (csv_out %in% c("all", "pareto")) {
          if (!quiet) message(paste(">> Exporting", csv_out, "results as CSVs into directory..."))
          robyn_csv(InputCollect, OutputCollect, csv_out, export = export, calibrated = calibrated)
        }

        if (plot_pareto) {
          if (!quiet) {
            message(sprintf(
              ">>> Exporting %sone-pagers into directory...", ifelse(!OutputCollect$hyper_fixed, "pareto ", "")
            ))
          }
          select_model <- if (!clusters || is.null(OutputCollect[["clusters"]])) NULL else select_model
          pareto_onepagers <- robyn_onepagers(
            InputCollect, OutputCollect,
            select_model = select_model,
            quiet = quiet,
            export = export
          )
        }

        robyn_write(InputCollect, dir = OutputCollect$plot_folder, quiet = quiet)

        # For internal use -> UI Code
        if (ui && plot_pareto) OutputCollect$UI$pareto_onepagers <- pareto_onepagers
        OutputCollect[["UI"]] <- if (ui) list(pParFront = all_plots[["pParFront"]]) else NULL
      },
      error = function(err) {
        message(paste("Failed exporting results, but returned model results anyways:\n", err))
      }
    )
  }

  if (!is.null(OutputModels$hyper_updated)) OutputCollect$hyper_updated <- OutputModels$hyper_updated
  class(OutputCollect) <- c("robyn_outputs", class(OutputCollect))
  return(invisible(OutputCollect))
}

#' @rdname robyn_outputs
#' @aliases robyn_outputs
#' @param x \code{robyn_outputs()} output.
#' @export
print.robyn_outputs <- function(x, ...) {
  print(glued(
    "
Plot Folder: {x$plot_folder}
Calibration Constraint: {x$calibration_constraint}
Hyper-parameters fixed: {x$hyper_fixed}
Pareto-front ({x$pareto_fronts}) All solutions ({nSols}): {paste(x$allSolutions, collapse = ', ')}
{clusters_info}
",
    nSols = length(x$allSolutions),
    clusters_info = if ("clusters" %in% names(x)) {
      glued(
        "Clusters (k = {x$clusters$n_clusters}): {paste(x$clusters$models$solID, collapse = ', ')}"
      )
    } else {
      NULL
    }
  ))
}


####################################################################
#' Output results into local files: CSV files
#'
#' @param OutputCollect \code{robyn_run(..., export = FALSE)} output.
#' @param calibrated Logical
#' @rdname robyn_outputs
#' @return Invisible \code{NULL}.
#' @export
robyn_csv <- function(InputCollect, OutputCollect, csv_out = NULL, export = TRUE, calibrated = FALSE) {
  if (export) {
    check_class("robyn_outputs", OutputCollect)
    temp_all <- OutputCollect$allPareto
    if ("pareto" %in% csv_out) {
      write.csv(OutputCollect$resultHypParam, paste0(OutputCollect$plot_folder, "pareto_hyperparameters.csv"))
      write.csv(OutputCollect$xDecompAgg, paste0(OutputCollect$plot_folder, "pareto_aggregated.csv"))
      if (calibrated) {
        write.csv(OutputCollect$resultCalibration, paste0(OutputCollect$plot_folder, "pareto_calibration.csv"))
      }
    }
    if ("all" %in% csv_out) {
      write.csv(temp_all$resultHypParam, paste0(OutputCollect$plot_folder, "all_hyperparameters.csv"))
      write.csv(temp_all$xDecompAgg, paste0(OutputCollect$plot_folder, "all_aggregated.csv"))
      if (calibrated) {
        write.csv(temp_all$resultCalibration, paste0(OutputCollect$plot_folder, "all_calibration.csv"))
      }
    }
    if (!is.null(csv_out)) {
      write.csv(InputCollect$dt_input, paste0(OutputCollect$plot_folder, "raw_data.csv"))
      write.csv(OutputCollect$mediaVecCollect, paste0(OutputCollect$plot_folder, "pareto_media_transform_matrix.csv"))
      write.csv(OutputCollect$xDecompVecCollect, paste0(OutputCollect$plot_folder, "pareto_alldecomp_matrix.csv"))
    }
  }
}<|MERGE_RESOLUTION|>--- conflicted
+++ resolved
@@ -86,7 +86,6 @@
   pareto_fronts <- pareto_results$pareto_fronts
   allSolutions <- pareto_results$pareto_solutions
 
-<<<<<<< HEAD
   # Reduce the size of xDecompVec with only pareto-front models and create solID
   OutputModels[names(OutputModels) %in% paste0("trial", 1:OutputModels$trials)] <- lapply(
     OutputModels[names(OutputModels) %in% paste0("trial", 1:OutputModels$trials)],
@@ -98,14 +97,6 @@
         select(-.data$iterNG, -.data$iterPar)
     }
   )
-=======
-  # Reduce the size of xDecompVec with only pareto-front models
-  temp <- OutputModels[names(OutputModels) %in% paste0("trial", seq(OutputModels$trials))]
-  temp2 <- lapply(temp, function(x) filter(x$resultCollect$xDecompVec, .data$solID %in% allSolutions))
-  for (i in seq(OutputModels$trials)) {
-    OutputModels[[paste0("trial", i)]]$resultCollect$xDecompVec <- temp2[[i]]
-  }
->>>>>>> 95b2ed31
 
   #####################################
   #### Gather the results into output object

# Copyright (c) Meta Platforms, Inc. and its affiliates.

# This source code is licensed under the MIT license found in the
# LICENSE file in the root directory of this source tree.

####################################################################
#' Input Data Check & Transformation
#'
#' \code{robyn_inputs()} is the function to input all model parameters and
#' check input correctness for the initial model build. It includes the
#' engineering process results that conducts trend, season,
#' holiday & weekday decomposition using Facebook's time-series forecasting
#' library \code{prophet} and fit a nonlinear model to spend and exposure
#' metrics in case exposure metrics are used in \code{paid_media_vars}.
#'
#' @section Guide for calibration source:
#'  \enumerate{
#'    \item We strongly recommend to use experimental and causal results
#'    that are considered ground truth to calibrate MMM. Usual experiment
#'    types are people-based (e.g. Facebook conversion lift) and
#'    geo-based (e.g. Facebook GeoLift).
#'    \item Currently, Robyn only accepts point-estimate as calibration
#'    input. For example, if 10k$ spend is tested against a hold-out
#'    for channel A, then input the incremental return as point-estimate
#'    as the example below.
#'    \item The point-estimate has to always match the spend in the variable.
#'    For example, if channel A usually has 100k$ weekly spend and the
#'    experimental HO is 70%, input the point-estimate for the 30k$, not the 70k$.
#' }
#'
#' @param dt_input data.frame. Raw input data. Load simulated
#' dataset using \code{data("dt_simulated_weekly")}
#' @param dt_holidays data.frame. Raw input holiday data. Load standard
#' Prophet holidays using \code{data("dt_prophet_holidays")}
#' @param date_var Character. Name of date variable. Daily, weekly
#' and monthly data supported. Weekly requires week-start of Monday or Sunday.
#' \code{date_var} must have format "2020-01-01" (YYY-MM-DD).
#' Default to automatic date detection.
#' @param dep_var Character. Name of dependent variable. Only one allowed
#' @param dep_var_type Character. Type of dependent variable
#' as "revenue" or "conversion". Will be used to calculate ROI or CPI,
#' respectively. Only one allowed and case sensitive.
#' @param paid_media_spends Character vector. When using exposure level
#' metrics (impressions, clicks, GRP etc) in \code{paid_media_vars}, provide
#' corresponding spends for ROAS calculation. For spend metrics in
#' \code{paid_media_vars}, use the same name. \code{media_spend_vars} must
#' have same order and same length as \code{paid_media_vars}.
#' @param paid_media_vars Character vector. Recommended to use exposure
#' level metrics (impressions, clicks, GRP etc) other than spend. Also
#' recommended to split media channel into sub-channels
#' (e.g. fb_retargeting, fb_prospecting, etc.) to gain more variance.
#' \code{paid_media_vars} only accepts numerical variable.
#' @param paid_media_signs Character vector. Choose any of
#' \code{c("default", "positive", "negative")}. Control
#' the signs of coefficients for paid_media_vars. Must have same
#' order and same length as \code{paid_media_vars}. By default it's
#' set to 'positive'.
#' @param context_vars Character vector. Typically competitors,
#' price & promotion, temperature, unemployment rate, etc.
#' @param context_signs Character vector. Choose any of
#' \code{c("default", "positive", "negative")}. Control
#' the signs of coefficients for context_vars. Must have same
#' order and same length as \code{context_vars}. By default it's
#' set to 'defualt'.
#' @param organic_vars Character vector. Typically newsletter sendings,
#' push-notifications, social media posts etc. Compared to paid_media_vars
#' organic_vars are often  marketing activities without clear spends.
#' @param organic_signs Character vector. Choose any of
#' "default", "positive", "negative". Control
#' the signs of coefficients for organic_signs. Must have same
#' order and same length as \code{organic_vars}. By default it's
#' set to "positive".
#' @param factor_vars Character vector. Specify which of the provided
#' variables in organic_vars or context_vars should be forced as a factor.
#' @param prophet_vars Character vector. Include any of "trend",
#' "season", "weekday", "holiday". Are case-sensitive. Highly recommended
#' to use all for daily data and "trend", "season", "holiday" for
#' weekly and above cadence.
#' @param prophet_signs Character vector. Choose any of
#' "default", "positive", "negative". Control
#' the signs of coefficients for prophet variables. Must have same
#' order and same length as \code{prophet_vars}. By default it's
#' set to "default".
#' @param prophet_country Character. Only one country allowed once.
#' Including national holidays for 59 countries, whose list can
#' be found loading \code{data("dt_prophet_holidays")}.
#' @param adstock Character. Choose any of "geometric", "weibull_cdf",
#' "weibull_pdf". Weibull adstock is a two-parametric function and thus more
#' flexible, but takes longer time than the traditional geometric one-parametric
#' function. CDF, or cumulative density function of the Weibull function allows
#' changing decay rate over time in both C and S shape, while the peak value will
#' always stay at the first period, meaning no lagged effect. PDF, or the
#' probability density function, enables peak value occurring after the first
#' period when shape >=1, allowing lagged effect. Run \code{plot_adstock()} to
#' see the difference visually. Time estimation: with geometric adstock, 2000
#' iterations * 5 trials on 8 cores, it takes less than 30 minutes. Both Weibull
#' options take up to twice as much time.
#' @param hyperparameters List. Contains hyperparameter lower and upper bounds.
#' Names of elements in list must be identical to output of \code{hyper_names()}.
#' To fix hyperparameter values, provide only one value.
#' @param window_start,window_end Character. Set start and end dates of modelling
#' period. Recommended to not start in the first date in dataset to gain adstock
#' effect from previous periods. Also, columns to rows ratio in the input data
#' to be >=10:1, or in other words at least 10 observations to 1 independent variable.
#' This window will determine the date range of the data period within your dataset
#' you will be using to specifically regress the effects of media, organic and
#' context variables on your dependent variable. We recommend using a full
#' \code{dt_input} dataset with a minimum of 1 year of history, as it will be used
#' in full for the model calculation of trend, seasonality and holidays effects.
#' Whereas the window period will determine how much of the full data set will be
#' used for media, organic and context variables.
#' @param calibration_input data.frame. Optional. Provide experimental results to
#' calibrate. Your input should include the following values for each experiment:
#' channel, liftStartDate, liftEndDate, liftAbs, spend, confidence, metric.
#' You can calibrate any spend or organic variable with a well designed experiment.
#' You can also use experimental results from multiple channels; to do so,
#' provide concatenated channel value, i.e. "channel_A+channel_B".
#' Check "Guide for calibration source" section.
#' @param InputCollect Default to NULL. \code{robyn_inputs}'s output when
#' \code{hyperparameters} are not yet set.
#' @param json_file Character. JSON file to import previously exported inputs
#' (needs \code{dt_input} and \code{dt_holidays} parameters too).
#' @param ... Additional parameters passed to \code{prophet} functions.
#' @examples
#' # Using dummy simulated data
#' InputCollect <- robyn_inputs(
#'   dt_input = Robyn::dt_simulated_weekly,
#'   dt_holidays = Robyn::dt_prophet_holidays,
#'   date_var = "DATE",
#'   dep_var = "revenue",
#'   dep_var_type = "revenue",
#'   prophet_vars = c("trend", "season", "holiday"),
#'   prophet_country = "DE",
#'   context_vars = c("competitor_sales_B", "events"),
#'   paid_media_spends = c("tv_S", "ooh_S", "print_S", "facebook_S", "search_S"),
#'   paid_media_vars = c("tv_S", "ooh_S", "print_S", "facebook_I", "search_clicks_P"),
#'   organic_vars = "newsletter",
#'   factor_vars = "events",
#'   window_start = "2016-11-23",
#'   window_end = "2018-08-22",
#'   adstock = "geometric",
#'   # To be defined separately
#'   hyperparameters = NULL,
#'   calibration_input = NULL
#' )
#' print(InputCollect)
#' @return List. Contains all input parameters and modified results
#' using \code{Robyn:::robyn_engineering()}. This list is ready to be
#' used on other functions like \code{robyn_run()} and \code{print()}.
#' Class: \code{robyn_inputs}.
#' @export
robyn_inputs <- function(dt_input = NULL,
                         dt_holidays = Robyn::dt_prophet_holidays,
                         date_var = "auto",
                         dep_var = NULL,
                         dep_var_type = NULL,
                         prophet_vars = NULL,
                         prophet_signs = NULL,
                         prophet_country = NULL,
                         context_vars = NULL,
                         context_signs = NULL,
                         paid_media_spends = NULL,
                         paid_media_vars = NULL,
                         paid_media_signs = NULL,
                         organic_vars = NULL,
                         organic_signs = NULL,
                         factor_vars = NULL,
                         adstock = NULL,
                         hyperparameters = NULL,
                         window_start = NULL,
                         window_end = NULL,
                         calibration_input = NULL,
                         json_file = NULL,
                         InputCollect = NULL,
                         ...) {
  ### Use case 3: running robyn_inputs() with json_file
  if (!is.null(json_file)) {
    json <- robyn_read(json_file, step = 1, ...)
    if (is.null(dt_input) || is.null(dt_holidays)) stop("Provide 'dt_input' and 'dt_holidays'")
    for (i in seq_along(json$InputCollect)) {
      assign(names(json$InputCollect)[i], json$InputCollect[[i]])
    }
  }

  ### Use case 1: running robyn_inputs() for the first time
  if (is.null(InputCollect)) {
    dt_input <- as_tibble(dt_input)
    # if (!is.null(dt_holidays)) dt_holidays <- as_tibble(dt_holidays) %>%
    # mutate(ds = as.Date(.data$ds, origin = "1970-01-01"))
    if (!is.null(dt_holidays)) dt_holidays <- as_tibble(dt_holidays)

    ## Check for NA values
    check_nas(dt_input)
    check_nas(dt_holidays)

    ## Check vars names (duplicates and valid)
    check_varnames(
      dt_input, dt_holidays,
      dep_var, date_var,
      context_vars, paid_media_spends,
      organic_vars
    )

    ## Check date input (and set dayInterval and intervalType)
    date_input <- check_datevar(dt_input, date_var)
    dt_input <- date_input$dt_input # sorted date by ascending
    date_var <- date_input$date_var # when date_var = "auto"
    dayInterval <- date_input$dayInterval
    intervalType <- date_input$intervalType

    ## Check dependent var
    check_depvar(dt_input, dep_var, dep_var_type)

    ## Check prophet
    if (is.null(dt_holidays) || is.null(prophet_vars)) {
      dt_holidays <- prophet_vars <- prophet_country <- prophet_signs <- NULL
    }
    prophet_signs <- check_prophet(dt_holidays, prophet_country, prophet_vars, prophet_signs, dayInterval)

    ## Check baseline variables (and maybe transform context_signs)
    context <- check_context(dt_input, context_vars, context_signs)
    context_signs <- context$context_signs

    ## Check paid media variables (set mediaVarCount and maybe transform paid_media_signs)
    if (is.null(paid_media_vars)) paid_media_vars <- paid_media_spends
    paidmedia <- check_paidmedia(dt_input, paid_media_vars, paid_media_signs, paid_media_spends)
    paid_media_signs <- paidmedia$paid_media_signs
    mediaVarCount <- paidmedia$mediaVarCount
    exposure_vars <- paid_media_vars[!(paid_media_vars == paid_media_spends)]

    ## Check organic media variables (and maybe transform organic_signs)
    organic <- check_organicvars(dt_input, organic_vars, organic_signs)
    organic_signs <- organic$organic_signs

    ## Check factor_vars
    factor_vars <- check_factorvars(dt_input, factor_vars, context_vars, organic_vars)

    ## Check all vars
    all_media <- c(paid_media_spends, organic_vars)
    all_ind_vars <- c(prophet_vars, context_vars, all_media)
    check_allvars(all_ind_vars)

    ## Check data dimension
    check_datadim(dt_input, all_ind_vars, rel = 10)

    ## Check window_start & window_end (and transform parameters/data)
    windows <- check_windows(dt_input, date_var, all_media, window_start, window_end)

    if (TRUE) {
      dt_input <- windows$dt_input
      window_start <- windows$window_start
      rollingWindowStartWhich <- windows$rollingWindowStartWhich
      refreshAddedStart <- windows$refreshAddedStart
      window_end <- windows$window_end
      rollingWindowEndWhich <- windows$rollingWindowEndWhich
      rollingWindowLength <- windows$rollingWindowLength
    }

    ## Check adstock
    adstock <- check_adstock(adstock)

    ## Check calibration and iters/trials
    calibration_input <- check_calibration(
      dt_input, date_var, calibration_input, dayInterval, dep_var,
      window_start, window_end, paid_media_spends, organic_vars
    )

    ## Not used variables
    unused_vars <- colnames(dt_input)[!colnames(dt_input) %in% c(
      dep_var, date_var, context_vars, paid_media_vars, paid_media_spends, organic_vars
    )]

    # Check for no-variance columns (after removing not-used)
    check_novar(select(dt_input, -all_of(unused_vars)))

    ## Collect input
    InputCollect <- list(
      dt_input = dt_input,
      dt_holidays = dt_holidays,
      dt_mod = NULL,
      dt_modRollWind = NULL,
      xDecompAggPrev = NULL,
      date_var = date_var,
      dayInterval = dayInterval,
      intervalType = intervalType,
      dep_var = dep_var,
      dep_var_type = dep_var_type,
      prophet_vars = prophet_vars,
      prophet_signs = prophet_signs,
      prophet_country = prophet_country,
      context_vars = context_vars,
      context_signs = context_signs,
      paid_media_vars = paid_media_vars,
      paid_media_signs = paid_media_signs,
      paid_media_spends = paid_media_spends,
      mediaVarCount = mediaVarCount,
      exposure_vars = exposure_vars,
      organic_vars = organic_vars,
      organic_signs = organic_signs,
      all_media = all_media,
      all_ind_vars = all_ind_vars,
      factor_vars = factor_vars,
      unused_vars = unused_vars,
      window_start = window_start,
      rollingWindowStartWhich = rollingWindowStartWhich,
      window_end = window_end,
      rollingWindowEndWhich = rollingWindowEndWhich,
      rollingWindowLength = rollingWindowLength,
      refreshAddedStart = refreshAddedStart,
      adstock = adstock,
      hyperparameters = hyperparameters,
      calibration_input = calibration_input,
      custom_params = list(...)
    )

    if (!is.null(hyperparameters)) {
      ### Conditional output 1.2
      ## Running robyn_inputs() for the 1st time & 'hyperparameters' provided --> run robyn_engineering()

      ## Check hyperparameters
      hyperparameters <- check_hyperparameters(
        hyperparameters, adstock, paid_media_spends, organic_vars, exposure_vars
      )
      InputCollect <- robyn_engineering(InputCollect, ...)
    }
  } else {
    ### Use case 2: adding 'hyperparameters' and/or 'calibration_input' using robyn_inputs()
    # Check for legacy (deprecated) inputs
    check_legacy_input(InputCollect)

    ## Check calibration data
    calibration_input <- check_calibration(
      dt_input = InputCollect$dt_input,
      date_var = InputCollect$date_var,
      calibration_input = calibration_input,
      dayInterval = InputCollect$dayInterval,
      dep_var = InputCollect$dep_var,
      window_start = InputCollect$window_start,
      window_end = InputCollect$window_end,
      paid_media_spends = InputCollect$paid_media_spends,
      organic_vars = InputCollect$organic_vars
    )

    ## Update calibration_input
    if (!is.null(calibration_input)) InputCollect$calibration_input <- calibration_input
    if (!is.null(hyperparameters)) InputCollect$hyperparameters <- hyperparameters
    if (is.null(InputCollect$hyperparameters) && is.null(hyperparameters)) {
      stop("Must provide hyperparameters in robyn_inputs()")
    } else {
      ### Conditional output 2.1
      ## 'hyperparameters' provided --> run robyn_engineering()
      ## Update & check hyperparameters
      if (is.null(InputCollect$hyperparameters)) InputCollect$hyperparameters <- hyperparameters
      InputCollect$hyperparameters <- check_hyperparameters(
        InputCollect$hyperparameters, InputCollect$adstock, InputCollect$all_media
      )
      InputCollect <- robyn_engineering(InputCollect, ...)
    }
  }

  if (!is.null(json_file)) {
    pending <- which(!names(json$InputCollect) %in% names(InputCollect))
    InputCollect <- append(InputCollect, json$InputCollect[pending])
  }

  # Save R and Robyn's versions
  if (TRUE) {
    ver <- as.character(utils::packageVersion("Robyn"))
    rver <- utils::sessionInfo()$R.version
    origin <- ifelse(is.null(utils::packageDescription("Robyn")$Repository), "dev", "stable")
    InputCollect$version <- sprintf(
      "Robyn (%s) v%s [R-%s.%s]",
      origin, ver, rver$major, rver$minor
    )
  }

  class(InputCollect) <- c("robyn_inputs", class(InputCollect))
  return(InputCollect)
}

#' @param x \code{robyn_inputs()} output.
#' @rdname robyn_inputs
#' @aliases robyn_inputs
#' @export
print.robyn_inputs <- function(x, ...) {
  mod_vars <- paste(setdiff(names(x$dt_mod), c("ds", "dep_var")), collapse = ", ")
  print(glued(
    "
Total Observations: {nrow(x$dt_input)} ({x$intervalType}s)
Input Table Columns ({ncol(x$dt_input)}):
  Date: {x$date_var}
  Dependent: {x$dep_var} [{x$dep_var_type}]
  Paid Media: {paste(x$paid_media_vars, collapse = ', ')}
  Paid Media Spend: {paste(x$paid_media_spends, collapse = ', ')}
  Context: {paste(x$context_vars, collapse = ', ')}
  Organic: {paste(x$organic_vars, collapse = ', ')}
  Prophet (Auto-generated): {prophet}
  Unused variables: {unused}

Date Range: {range}
Model Window: {windows} ({x$rollingWindowEndWhich - x$rollingWindowStartWhich + 1} {x$intervalType}s)
With Calibration: {!is.null(x$calibration_input)}
Custom parameters: {custom_params}

Adstock: {x$adstock}
{hyps}
",
    range = paste(range(x$dt_input[, x$date_var][[1]]), collapse = ":"),
    windows = paste(x$window_start, x$window_end, sep = ":"),
    custom_params = if (length(x$custom_params) > 0) paste("\n", flatten_hyps(x$custom_params)) else "None",
    prophet = if (!is.null(x$prophet_vars)) {
      sprintf("%s on %s", paste(x$prophet_vars, collapse = ", "), x$prophet_country)
    } else {
      "\033[0;31mDeactivated\033[0m"
    },
    unused = if (length(x$unused_vars) > 0) {
      paste(x$unused_vars, collapse = ", ")
    } else {
      "None"
    },
    hyps = if (!is.null(x$hyperparameters)) {
      glued(
        "Hyper-parameters ranges:\n{flatten_hyps(x$hyperparameters)}"
      )
    } else {
      paste("Hyper-parameters:", "\033[0;31mNot set yet\033[0m")
    }
    # lares::formatColoured("Not set yet", "red", cat = FALSE)
  ))
}


####################################################################
#' Get correct hyperparameter names
#'
#' Output all hyperparameter names and help specifying the list of
#' hyperparameters that is inserted into \code{robyn_inputs(hyperparameters = ...)}
#'
#' @section Guide to setup hyperparameters:
#'  \enumerate{
#'    \item Get correct hyperparameter names:
#'    All variables in \code{paid_media_vars} or \code{organic_vars} require hyperprameters
#'    and will be transformed by adstock & saturation. Difference between \code{paid_media_vars}
#'    and \code{organic_vars} is that \code{paid_media_vars} has spend that
#'    needs to be specified in \code{paid_media_spends} specifically. Run \code{hyper_names()}
#'    to get correct hyperparameter names. All names in hyperparameters must
#'    equal names from \code{hyper_names()}, case sensitive.
#'    \item{Get guidance for setting hyperparameter bounds:
#'    For geometric adstock, use theta, alpha & gamma. For both weibull adstock options,
#'    use shape, scale, alpha, gamma.}
#'    \itemize{
#'    \item{Theta: }{In geometric adstock, theta is decay rate. guideline for usual media genre:
#'    TV c(0.3, 0.8), OOH/Print/Radio c(0.1, 0.4), digital c(0, 0.3)}
#'    \item{Shape: }{In weibull adstock, shape controls the decay shape. Recommended c(0.0001, 2).
#'    The larger, the more S-shape. The smaller, the more L-shape. Channel-type specific
#'    values still to be investigated}
#'    \item{Scale: }{In weibull adstock, scale controls the decay inflexion point. Very conservative
#'    recommended bounce c(0, 0.1), because scale can increase adstocking half-life greatly.
#'    Channel-type specific values still to be investigated}
#'    \item{Gamma: }{In s-curve transformation with hill function, gamma controls the inflexion point.
#'    Recommended bounce c(0.3, 1). The larger the gamma, the later the inflection point
#'    in the response curve}
#'    }
#'    \item{Set each hyperparameter bounds. They either contains two values e.g. c(0, 0.5),
#'    or only one value (in which case you've "fixed" that hyperparameter)}
#' }
#'
#' @section Helper plots:
#' \describe{
#'   \item{plot_adstock}{Get adstock transformation example plot,
#' helping you understand geometric/theta and weibull/shape/scale transformation}
#'   \item{plot_saturation}{Get saturation curve transformation example plot,
#' helping you understand hill/alpha/gamma transformation}
#' }
#'
#' @param adstock A character. Default to \code{InputCollect$adstock}.
#' Accepts "geometric", "weibull_cdf" or "weibull_pdf"
#' @param all_media A character vector. Default to \code{InputCollect$all_media}.
#' Includes \code{InputCollect$paid_media_vars} and \code{InputCollect$organic_vars}.
#' @examples
#' \donttest{
#' media <- c("facebook_S", "print_S", "tv_S")
#' hyper_names(adstock = "geometric", all_media = media)
#'
#' hyperparameters <- list(
#'   facebook_S_alphas = c(0.5, 3), # example bounds for alpha
#'   facebook_S_gammas = c(0.3, 1), # example bounds for gamma
#'   facebook_S_thetas = c(0, 0.3), # example bounds for theta
#'   print_S_alphas = c(0.5, 3),
#'   print_S_gammas = c(0.3, 1),
#'   print_S_thetas = c(0.1, 0.4),
#'   tv_S_alphas = c(0.5, 3),
#'   tv_S_gammas = c(0.3, 1),
#'   tv_S_thetas = c(0.3, 0.8)
#' )
#'
#' # Define hyper_names for weibull adstock
#' hyper_names(adstock = "weibull", all_media = media)
#'
#' hyperparameters <- list(
#'   facebook_S_alphas = c(0.5, 3), # example bounds for alpha
#'   facebook_S_gammas = c(0.3, 1), # example bounds for gamma
#'   facebook_S_shapes = c(0.0001, 2), # example bounds for shape
#'   facebook_S_scales = c(0, 0.1), # example bounds for scale
#'   print_S_alphas = c(0.5, 3),
#'   print_S_gammas = c(0.3, 1),
#'   print_S_shapes = c(0.0001, 2),
#'   print_S_scales = c(0, 0.1),
#'   tv_S_alphas = c(0.5, 3),
#'   tv_S_gammas = c(0.3, 1),
#'   tv_S_shapes = c(0.0001, 2),
#'   tv_S_scales = c(0, 0.1)
#' )
#' }
#' @return Character vector. Names of hyper-parameters that should be defined.
#' @export
hyper_names <- function(adstock, all_media) {
  adstock <- check_adstock(adstock)
  if (adstock == "geometric") {
    local_name <- sort(apply(expand.grid(all_media, HYPS_NAMES[
      grepl("thetas|alphas|gammas", HYPS_NAMES)
    ]), 1, paste, collapse = "_"))
  } else if (adstock %in% c("weibull_cdf", "weibull_pdf")) {
    local_name <- sort(apply(expand.grid(all_media, HYPS_NAMES[
      grepl("shapes|scales|alphas|gammas", HYPS_NAMES)
    ]), 1, paste, collapse = "_"))
  }
  return(local_name)
}


####################################################################
#' Check hyperparameter limits
#'
#' Reference data.frame that shows the upper and lower bounds valid
#' for each hyperparameter.
#'
#' @examples
#' hyper_limits()
#' @return Dataframe. Contains upper and lower bounds for each hyperparameter.
#' @export
hyper_limits <- function() {
  data.frame(
    thetas = c(">=0", "<1"),
    alphas = c(">0", "<10"),
    gammas = c(">0", "<=1"),
    shapes = c(">=0", "<20"),
    scales = c(">=0", "<=1")
  )
}

####################################################################
# Apply prophet decomposition and spend exposure transformation
#
# \code{robyn_engineering()} is included in the \code{robyn_inputs()}
# function and will only run after all the condition checks are passed.
# It applies the decomposition of trend, season, holiday and weekday
# from \code{prophet} and builds the nonlinear fitting model when
# using non-spend variables in \code{paid_media_vars}, for example
# impressions for Facebook variables.
#
# @rdname robyn_inputs
robyn_engineering <- function(x, quiet = FALSE, ...) {
  if (!quiet) message(">> Running feature engineering...")
  InputCollect <- x
  check_InputCollect(InputCollect)
  dt_input <- InputCollect$dt_input
  dt_input <- select(dt_input, -all_of(InputCollect$unused_vars))
  paid_media_vars <- InputCollect$paid_media_vars
  paid_media_spends <- InputCollect$paid_media_spends
  factor_vars <- InputCollect$factor_vars
  rollingWindowStartWhich <- InputCollect$rollingWindowStartWhich
  rollingWindowEndWhich <- InputCollect$rollingWindowEndWhich

  # dt_inputRollWind
  dt_inputRollWind <- dt_input[rollingWindowStartWhich:rollingWindowEndWhich, ]

  # dt_transform
  dt_transform <- dt_input
  colnames(dt_transform)[colnames(dt_transform) == InputCollect$date_var] <- "ds"
  colnames(dt_transform)[colnames(dt_transform) == InputCollect$dep_var] <- "dep_var"
  dt_transform <- arrange(dt_transform, .data$ds)

  # dt_transformRollWind
  dt_transformRollWind <- dt_transform[rollingWindowStartWhich:rollingWindowEndWhich, ]

  ################################################################
  #### Model exposure metric from spend

  exposure_selector <- paid_media_spends != paid_media_vars
  names(exposure_selector) <- paid_media_vars

  if (any(exposure_selector)) {
    modNLSCollect <- list()
    yhatCollect <- list()
    plotNLSCollect <- list()
    mediaCostFactor <- colSums(subset(dt_inputRollWind, select = paid_media_spends), na.rm = TRUE) /
      colSums(subset(dt_inputRollWind, select = paid_media_vars), na.rm = TRUE)

    for (i in 1:InputCollect$mediaVarCount) {
      if (exposure_selector[i]) {
        # Run models (NLS and/or LM)
        dt_spendModInput <- subset(dt_inputRollWind, select = c(paid_media_spends[i], paid_media_vars[i]))
        results <- fit_spend_exposure(dt_spendModInput, mediaCostFactor[i], paid_media_vars[i])
        # Compare NLS & LM, takes LM if NLS fits worse
        mod <- results$res
        exposure_selector[i] <- if (is.null(mod$rsq_nls)) FALSE else mod$rsq_nls > mod$rsq_lm
        # Data to create plot
        dt_plotNLS <- data.frame(
          channel = paid_media_vars[i],
          yhatNLS = if (exposure_selector[i]) results$yhatNLS else results$yhatLM,
          yhatLM = results$yhatLM,
          y = results$data$exposure,
          x = results$data$spend
        )
        caption <- glued("
          nls: AIC = {aic_nls} | R2 = {r2_nls}
          lm: AIC = {aic_lm} | R2 = {r2_lm}",
          aic_nls = signif(AIC(if (exposure_selector[i]) results$modNLS else results$modLM), 3),
          r2_nls = signif(if (exposure_selector[i]) mod$rsq_nls else mod$rsq_lm, 3),
          aic_lm = signif(AIC(results$modLM), 3),
          r2_lm = signif(mod$rsq_lm, 3)
        )
        dt_plotNLS <- dt_plotNLS %>%
          pivot_longer(
            cols = c("yhatNLS", "yhatLM"),
            names_to = "models", values_to = "yhat"
          ) %>%
          mutate(models = str_remove(tolower(.data$models), "yhat"))
        models_plot <- ggplot(
          dt_plotNLS, aes(x = .data$x, y = .data$y, color = .data$models)
        ) +
          geom_point() +
          geom_line(aes(y = .data$yhat, x = .data$x, color = .data$models)) +
          labs(
            title = "Exposure-Spend Models Fit Comparison",
            x = sprintf("Spend [%s]", paid_media_spends[i]),
            y = sprintf("Exposure [%s]", paid_media_vars[i]),
            caption = caption,
            color = "Model"
          ) +
          theme_lares(legend = "top") +
          scale_x_abbr() +
          scale_y_abbr()

        # Save results into modNLSCollect. plotNLSCollect, yhatCollect
        modNLSCollect[[paid_media_vars[i]]] <- mod
        plotNLSCollect[[paid_media_vars[i]]] <- models_plot
        yhatCollect[[paid_media_vars[i]]] <- dt_plotNLS
      }
    }
    modNLSCollect <- bind_rows(modNLSCollect)
    yhatNLSCollect <- bind_rows(yhatCollect)
    yhatNLSCollect$ds <- rep(dt_transformRollWind$ds, nrow(yhatNLSCollect) / nrow(dt_transformRollWind))
  } else {
    modNLSCollect <- plotNLSCollect <- yhatNLSCollect <- NULL
  }

  # Give recommendations and show warnings
  if (!is.null(modNLSCollect) && !quiet) {
    threshold <- 0.80
    final_print <- these <- NULL # TRUE if we accumulate a common message
    metrics <- c("R2 (nls)", "R2 (lm)")
    names(metrics) <- c("rsq_nls", "rsq_lm")
    for (m in seq_along(metrics)) {
      temp <- which(modNLSCollect[[names(metrics)[m]]] < threshold)
      if (length(temp) > 0) {
        # warning(sprintf(
        #   "%s: weak relationship for %s and %s spend",
        #   metrics[m],
        #   v2t(modNLSCollect$channel[temp], and = "and"),
        #   ifelse(length(temp) > 1, "their", "its")
        # ))
        final_print <- TRUE
        these <- modNLSCollect$channel[temp]
      }
    }
    if (isTRUE(final_print)) {
      message(
        paste(
          "NOTE: potential improvement on splitting channels for better exposure fitting.",
          "Threshold (Minimum R2) =", threshold,
          "\n  Check: InputCollect$plotNLSCollect outputs"
        ),
        "\n  Weak relationship for: ", v2t(these), "and their spend"
      )
    }
  }

  ################################################################
  #### Clean & aggregate data

  ## Transform all factor variables
  if (length(factor_vars) > 0) {
    dt_transform <- mutate_at(dt_transform, factor_vars, as.factor)
  }

  ################################################################
  #### Obtain prophet trend, seasonality and change-points

  if (!is.null(InputCollect$prophet_vars) && length(InputCollect$prophet_vars) > 0) {
    if (length(InputCollect[["custom_params"]]) > 0) {
      custom_params <- InputCollect[["custom_params"]]
    } else {
      custom_params <- list(...)
    } # custom_params <- list()
    robyn_args <- setdiff(
      unique(c(
        names(as.list(args(robyn_run))),
        names(as.list(args(robyn_outputs))),
        names(as.list(args(robyn_inputs))),
        names(as.list(args(robyn_refresh)))
      )),
      c("", "...")
    )
    prophet_custom_args <- setdiff(names(custom_params), robyn_args)
    # if (length(prophet_custom_args) > 0) {
    #   message(paste("Using custom prophet parameters:", paste(prophet_custom_args, collapse = ", ")))
    # }

    dt_transform <- prophet_decomp(
      dt_transform,
      dt_holidays = InputCollect$dt_holidays,
      prophet_country = InputCollect$prophet_country,
      prophet_vars = InputCollect$prophet_vars,
      prophet_signs = InputCollect$prophet_signs,
      factor_vars = factor_vars,
      context_vars = InputCollect$context_vars,
      paid_media_spends = paid_media_spends,
      intervalType = InputCollect$intervalType,
      dayInterval = InputCollect$dayInterval,
      custom_params = custom_params
    )
  }

  ################################################################
  #### Finalize enriched input

  dt_transform <- subset(dt_transform, select = c("ds", "dep_var", InputCollect$all_ind_vars))
  InputCollect[["dt_mod"]] <- dt_transform
  InputCollect[["dt_modRollWind"]] <- dt_transform[rollingWindowStartWhich:rollingWindowEndWhich, ]
  InputCollect[["dt_inputRollWind"]] <- dt_inputRollWind
  InputCollect[["modNLS"]] <- list(
    results = modNLSCollect,
    yhat = yhatNLSCollect,
    plots = plotNLSCollect
  )
  return(InputCollect)
}


####################################################################
#' Conduct prophet decomposition
#'
#' When \code{prophet_vars} in \code{robyn_inputs()} is specified, this
#' function decomposes trend, season, holiday and weekday from the
#' dependent variable.
#'
#' @inheritParams robyn_inputs
#' @param dt_transform A data.frame with all model features.
#' Must contain \code{ds} column for time variable values and
#' \code{dep_var} column for dependent variable values.
#' @param context_vars,paid_media_spends,intervalType,dayInterval,prophet_country,prophet_vars,prophet_signs,factor_vars
#' As included in \code{InputCollect}
#' @param custom_params List. Custom parameters passed to \code{prophet()}
#' @return A list containing all prophet decomposition output.
prophet_decomp <- function(dt_transform, dt_holidays,
                           prophet_country, prophet_vars, prophet_signs,
                           factor_vars, context_vars, paid_media_spends,
                           intervalType, dayInterval, custom_params) {
  check_prophet(dt_holidays, prophet_country, prophet_vars, prophet_signs, dayInterval)
  recurrence <- select(dt_transform, .data$ds, .data$dep_var) %>% rename("y" = "dep_var")
  holidays <- set_holidays(dt_transform, dt_holidays, intervalType)
  use_trend <- "trend" %in% prophet_vars
  use_holiday <- "holiday" %in% prophet_vars
  use_season <- "season" %in% prophet_vars | "yearly.seasonality" %in% prophet_vars
  use_monthly <- "monthly" %in% prophet_vars
  use_weekday <- "weekday" %in% prophet_vars | "weekly.seasonality" %in% prophet_vars

  dt_regressors <- bind_cols(recurrence, select(
    dt_transform, all_of(c(context_vars, paid_media_spends))
  )) %>%
    mutate(ds = as.Date(.data$ds))

  prophet_params <- list(
    holidays = if (use_holiday) holidays[holidays$country == prophet_country, ] else NULL,
    yearly.seasonality = ifelse("yearly.seasonality" %in% names(custom_params),
      custom_params[["yearly.seasonality"]],
      use_season
    ),
    weekly.seasonality = ifelse("weekly.seasonality" %in% names(custom_params) & dayInterval <= 7,
      custom_params[["weekly.seasonality"]],
      use_weekday
    ),
    daily.seasonality = FALSE # No hourly models allowed
  )
  custom_params$yearly.seasonality <- custom_params$weekly.seasonality <- NULL
  prophet_params <- append(prophet_params, custom_params)
  modelRecurrence <- do.call(prophet, as.list(prophet_params))
<<<<<<< HEAD
  if (use_monthly) {
    modelRecurrence <- add_seasonality(
      modelRecurrence,
      name = "monthly", period = 30.5, fourier.order = 5
    )
  }
=======
  if (use_monthly) modelRecurrence <- prophet::add_seasonality(modelRecurrence, name='monthly', period=30.5, fourier.order=5)
>>>>>>> 1af4a809

  # dt_regressors <<- dt_regressors
  # modelRecurrence <<- modelRecurrence

  if (!is.null(factor_vars) && length(factor_vars) > 0) {
    dt_ohe <- dt_regressors %>%
      select(all_of(factor_vars)) %>%
      ohse(drop = FALSE) %>%
      select(-any_of(factor_vars))
    ohe_names <- names(dt_ohe)
    for (addreg in ohe_names) modelRecurrence <- add_regressor(modelRecurrence, addreg)
    dt_ohe <- select(dt_regressors, -all_of(factor_vars)) %>% bind_cols(dt_ohe)
    mod_ohe <- fit.prophet(modelRecurrence, dt_ohe)
    dt_forecastRegressor <- predict(mod_ohe, dt_ohe)
    forecastRecurrence <- select(dt_forecastRegressor, -contains("_lower"), -contains("_upper"))
    for (aggreg in factor_vars) {
      oheRegNames <- grep(paste0("^", aggreg, ".*"), names(forecastRecurrence), value = TRUE)
      get_reg <- rowSums(select(forecastRecurrence, all_of(oheRegNames)))
      dt_transform[, aggreg] <- scale(get_reg, center = min(get_reg), scale = FALSE)
    }
  } else {
    if (dayInterval == 1) {
      warning(
        "Currently, there's a known issue with prophet that may crash this use case.",
        "\n Read more here: https://github.com/facebookexperimental/Robyn/issues/472"
      )
    }
    mod <- fit.prophet(modelRecurrence, dt_regressors)
    forecastRecurrence <- predict(mod, dt_regressors) # prophet::prophet_plot_components(modelRecurrence, forecastRecurrence)
  }

  these <- seq_along(unlist(recurrence[, 1]))
  if (use_trend) dt_transform$trend <- forecastRecurrence$trend[these]
  if (use_season) dt_transform$season <- forecastRecurrence$yearly[these]
  if (use_monthly) dt_transform$monthly <- forecastRecurrence$monthly[these]
  if (use_weekday) dt_transform$weekday <- forecastRecurrence$weekly[these]
  if (use_holiday) dt_transform$holiday <- forecastRecurrence$holidays[these]
  return(dt_transform)
}

####################################################################
#' Fit a nonlinear model for media spend and exposure
#'
#' This function is called in \code{robyn_engineering()}. It uses
#' the Michaelis-Menten function to fit the nonlinear model. Fallback
#' model is the simple linear model \code{lm()} in case the nonlinear
#' model is fitting worse. A bad fit here might result in unreasonable
#' model results. Two options are recommended: Either splitting the
#' channel into sub-channels to achieve better fit, or just use
#' spend as \code{paid_media_vars}
#'
#' @param dt_spendModInput data.frame. Containing channel spends and
#' exposure data.
#' @param mediaCostFactor Numeric vector. The ratio between raw media
#' exposure and spend metrics.
#' @param paid_media_var Character. Paid media variable.
#' @return List. Containing the all spend-exposure model results.
fit_spend_exposure <- function(dt_spendModInput, mediaCostFactor, paid_media_var) {
  if (ncol(dt_spendModInput) != 2) stop("Pass only 2 columns")
  colnames(dt_spendModInput) <- c("spend", "exposure")

  # Model 1: Michaelis-Menten model Vmax * spend/(Km + spend)
  tryCatch(
    {
      nlsStartVal <- list(
        Vmax = max(dt_spendModInput$exposure),
        Km = max(dt_spendModInput$exposure) / 2
      )

      modNLS <- nlsLM(exposure ~ Vmax * spend / (Km + spend),
        data = dt_spendModInput,
        start = nlsStartVal,
        control = nls.control(warnOnly = TRUE)
      )
      yhatNLS <- predict(modNLS)
      modNLSSum <- summary(modNLS)
      rsq_nls <- get_rsq(true = dt_spendModInput$exposure, predicted = yhatNLS)

      # # QA nls model prediction: check
      # yhatNLSQA <- modNLSSum$coefficients[1,1] * dt_spendModInput$spend / (modNLSSum$coefficients[2,1] + dt_spendModInput$spend) #exposure = v  * spend / (k + spend)
      # identical(yhatNLS, yhatNLSQA)
    },
    error = function(cond) {
      modNLS <- yhatNLS <- modNLSSum <- rsq_nls <- NULL
    },
    warning = function(cond) {
      modNLS <- yhatNLS <- modNLSSum <- rsq_nls <- NULL
    },
    finally = if (!exists("modNLS")) modNLS <- yhatNLS <- modNLSSum <- rsq_nls <- NULL
  )

  # Model 2: Build lm comparison model
  modLM <- lm(exposure ~ spend - 1, data = dt_spendModInput)
  yhatLM <- predict(modLM)
  modLMSum <- summary(modLM)
  rsq_lm <- modLMSum$adj.r.squared
  if (is.na(rsq_lm)) stop("Please check if ", paid_media_var, " contains only 0s")
  # if (max(rsq_lm, rsq_nls) < 0.7) {
  #   warning(paste(
  #     "Spend-exposure fitting for", paid_media_var,
  #     "has rsq = ", round(max(rsq_lm, rsq_nls), 4),
  #     "To increase the fit, try splitting the variable.",
  #     "Otherwise consider using spend instead."
  #   ))
  # }

  output <- list(
    res = data.frame(
      channel = paid_media_var,
      Vmax = if (!is.null(modNLS)) modNLSSum$coefficients[1, 1] else NA,
      Km = if (!is.null(modNLS)) modNLSSum$coefficients[2, 1] else NA,
      aic_nls = if (!is.null(modNLS)) AIC(modNLS) else NA,
      aic_lm = AIC(modLM),
      bic_nls = if (!is.null(modNLS)) BIC(modNLS) else NA,
      bic_lm = BIC(modLM),
      rsq_nls = if (!is.null(modNLS)) rsq_nls else 0,
      rsq_lm = rsq_lm,
      coef_lm = coef(modLMSum)[1]
    ),
    yhatNLS = yhatNLS,
    modNLS = modNLS,
    yhatLM = yhatLM,
    modLM = modLM,
    data = dt_spendModInput,
    type = ifelse(is.null(modNLS), "lm", "mm")
  )
  return(output)
}

####################################################################
#' Detect and set date variable interval
#'
#' Robyn only accepts daily, weekly and monthly data. This function
#' is only called in \code{robyn_engineering()}.
#'
#' @param dt_transform A data.frame. Transformed input data.
#' @param dt_holidays A data.frame. Raw input holiday data.
#' @param intervalType A character. Accepts one of the values:
#' \code{c("day","week","month")}
#' @return List. Containing the all spend-exposure model results.
set_holidays <- function(dt_transform, dt_holidays, intervalType) {
  opts <- c("day", "week", "month")
  if (!intervalType %in% opts) {
    stop("Pass a valid 'intervalType'. Any of: ", paste(opts, collapse = ", "))
  }

  if (intervalType == "day") {
    holidays <- dt_holidays
  }

  if (intervalType == "week") {
    weekStartInput <- lubridate::wday(dt_transform$ds[1], week_start = 1)
    if (!weekStartInput %in% c(1, 7)) stop("Week start has to be Monday or Sunday")
    holidays <- dt_holidays %>%
      mutate(ds = floor_date(.data$ds, unit = "week", week_start = weekStartInput)) %>%
      select(.data$ds, .data$holiday, .data$country, .data$year) %>%
      group_by(.data$ds, .data$country, .data$year) %>%
      summarise(holiday = paste(.data$holiday, collapse = ", "), n = n())
  }

  if (intervalType == "month") {
    if (!all(day(dt_transform$ds) == 1)) {
      stop("Monthly data should have first day of month as datestampe, e.g.'2020-01-01'")
    }
    holidays <- dt_holidays %>%
      # mutate(ds = cut(.data$ds, intervalType)) %>%
      mutate(ds = cut(.data$ds, intervalType)) %>%
      select(.data$ds, .data$holiday, .data$country, .data$year) %>%
      group_by(.data$ds, .data$country, .data$year) %>%
      summarise(holiday = paste(.data$holiday, collapse = ", "), n = n())
  }

  return(holidays)
}<|MERGE_RESOLUTION|>--- conflicted
+++ resolved
@@ -797,16 +797,12 @@
   custom_params$yearly.seasonality <- custom_params$weekly.seasonality <- NULL
   prophet_params <- append(prophet_params, custom_params)
   modelRecurrence <- do.call(prophet, as.list(prophet_params))
-<<<<<<< HEAD
   if (use_monthly) {
     modelRecurrence <- add_seasonality(
       modelRecurrence,
       name = "monthly", period = 30.5, fourier.order = 5
     )
   }
-=======
-  if (use_monthly) modelRecurrence <- prophet::add_seasonality(modelRecurrence, name='monthly', period=30.5, fourier.order=5)
->>>>>>> 1af4a809
 
   # dt_regressors <<- dt_regressors
   # modelRecurrence <<- modelRecurrence

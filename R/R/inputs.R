--- conflicted
+++ resolved
@@ -805,11 +805,7 @@
                                  exposure = unlist(temp_expo),
                                  media = paid_media_selected[i])
     dt_transform <- dt_transform %>%
-<<<<<<< HEAD
-      dplyr::mutate_at(vars(paid_media_selected[i]), function(x) unlist(spend_scaled_extrapolated))
-=======
       mutate_at(vars(paid_media_selected[i]), function(x) unlist(spend_scaled_extrapolated))
->>>>>>> b4ee45a4
   }
   df_cpe <- bind_rows(df_cpe)
   df_expo_p <- bind_rows(df_expo_p)

--- conflicted
+++ resolved
@@ -3,13 +3,15 @@
 # This source code is licensed under the MIT license found in the
 # LICENSE file in the root directory of this source tree.
 
+# Includes function robyn_inputs(), hyper_names(), robyn_engineering()
+
 ####################################################################
-#' Input Data Check & Transformation
+#' Input data sanity check & transformation
 #'
 #' \code{robyn_inputs()} is the function to input all model parameters and
 #' check input correctness for the initial model build. It includes the
-#' engineering process results that conducts trend, season,
-#' holiday & weekday decomposition using Facebook's time-series forecasting
+#' \code{robyn_engineering()} function that conducts trend, season,
+#' holiday & weekday decomposition using Facebook's time-serie forecasting
 #' library \code{prophet} and fit a nonlinear model to spend and exposure
 #' metrics in case exposure metrics are used in \code{paid_media_vars}.
 #'
@@ -28,64 +30,58 @@
 #'    experimental HO is 70%, input the point-estimate for the 30k$, not the 70k$.
 #' }
 #'
-#' @param dt_input data.frame. Raw input data. Load simulated
+#' @param dt_input A data.frame. Raw input data. Load simulated
 #' dataset using \code{data("dt_simulated_weekly")}
-#' @param dt_holidays data.frame. Raw input holiday data. Load standard
+#' @param dt_holidays A data.frame. Raw input holiday data. Load standard
 #' Prophet holidays using \code{data("dt_prophet_holidays")}
-#' @param date_var Character. Name of date variable. Daily, weekly
-#' and monthly data supported. Weekly requires week-start of Monday or Sunday.
-#' \code{date_var} must have format "2020-01-01" (YYY-MM-DD).
-#' Default to automatic date detection.
+#' @param date_var A character. Name of date variable. Daily, weekly
+#' and monthly data supported. Weekly requires weekstart of Monday or Sunday.
+#' date_var must have format "2020-01-01". Default to automatic date detection.
 #' @param dep_var Character. Name of dependent variable. Only one allowed
 #' @param dep_var_type Character. Type of dependent variable
-#' as "revenue" or "conversion". Will be used to calculate ROI or CPI,
-#' respectively. Only one allowed and case sensitive.
+#' as "revenue" or "conversion". Only one allowed and case sensitive.
+#' @param prophet_vars Character vector. Include any of "trend",
+#' "season", "weekday", "holiday". Are case-sensitive. Highly recommended
+#' to use all for daily data and "trend", "season", "holiday" for
+#' weekly and above cadence.
+#' @param prophet_signs Character vector. Choose any of
+#' \code{c("default", "positive", "negative")}. Control
+#' the signs of coefficients for prophet variables. Must have same
+#' order and same length as \code{prophet_vars}.
+#' @param prophet_country Character. Only one country allowed once.
+#' Including national holidays for 59 countries, whose list can
+#' be found loading \code{data("dt_prophet_holidays")}.
+#' @param context_vars Character vector. Typically competitors,
+#' price & promotion, temperature, unemployment rate, etc.
+#' @param context_signs Character vector. Choose any of
+#' \code{c("default", "positive", "negative")}. Control
+#' the signs of coefficients for context_vars. Must have same
+#' order and same length as \code{context_vars}.
+#' @param paid_media_vars Character vector. Recommended to use exposure
+#' level metrics (impressions, clicks, GRP etc) other than spend. Also
+#' recommended to split media channel into sub-channels
+#' (e.g. fb_retargeting, fb_prospecting etc.) to gain more variance.
+#' paid_media_vars only accept numerical variable
+#' @param paid_media_signs Character vector. Choose any of
+#' \code{c("default", "positive", "negative")}. Control
+#' the signs of coefficients for paid_media_vars. Must have same
+#' order and same length as \code{paid_media_vars}.
 #' @param paid_media_spends Character vector. When using exposure level
 #' metrics (impressions, clicks, GRP etc) in \code{paid_media_vars}, provide
 #' corresponding spends for ROAS calculation. For spend metrics in
 #' \code{paid_media_vars}, use the same name. \code{media_spend_vars} must
 #' have same order and same length as \code{paid_media_vars}.
-#' @param paid_media_vars Character vector. Recommended to use exposure
-#' level metrics (impressions, clicks, GRP etc) other than spend. Also
-#' recommended to split media channel into sub-channels
-#' (e.g. fb_retargeting, fb_prospecting, etc.) to gain more variance.
-#' \code{paid_media_vars} only accepts numerical variable.
-#' @param paid_media_signs Character vector. Choose any of
-#' \code{c("default", "positive", "negative")}. Control
-#' the signs of coefficients for paid_media_vars. Must have same
-#' order and same length as \code{paid_media_vars}. By default it's
-#' set to 'positive'.
-#' @param context_vars Character vector. Typically competitors,
-#' price & promotion, temperature, unemployment rate, etc.
-#' @param context_signs Character vector. Choose any of
-#' \code{c("default", "positive", "negative")}. Control
-#' the signs of coefficients for context_vars. Must have same
-#' order and same length as \code{context_vars}. By default it's
-#' set to 'defualt'.
 #' @param organic_vars Character vector. Typically newsletter sendings,
 #' push-notifications, social media posts etc. Compared to paid_media_vars
-#' organic_vars are often  marketing activities without clear spends.
+#' organic_vars are often  marketing activities without clear spends
 #' @param organic_signs Character vector. Choose any of
-#' "default", "positive", "negative". Control
+#' \code{c("default", "positive", "negative")}. Control
 #' the signs of coefficients for organic_signs. Must have same
-#' order and same length as \code{organic_vars}. By default it's
-#' set to "positive".
+#' order and same length as \code{organic_vars}.
 #' @param factor_vars Character vector. Specify which of the provided
-#' variables in organic_vars or context_vars should be forced as a factor.
-#' @param prophet_vars Character vector. Include any of "trend",
-#' "season", "weekday", "holiday". Are case-sensitive. Highly recommended
-#' to use all for daily data and "trend", "season", "holiday" for
-#' weekly and above cadence.
-#' @param prophet_signs Character vector. Choose any of
-#' "default", "positive", "negative". Control
-#' the signs of coefficients for prophet variables. Must have same
-#' order and same length as \code{prophet_vars}. By default it's
-#' set to "default".
-#' @param prophet_country Character. Only one country allowed once.
-#' Including national holidays for 59 countries, whose list can
-#' be found loading \code{data("dt_prophet_holidays")}.
-#' @param adstock Character. Choose any of "geometric", "weibull_cdf",
-#' "weibull_pdf". Weibull adstock is a two-parametric function and thus more
+#' variables in organic_vars or context_vars should be forced as a factor
+#' @param adstock Character. Choose any of \code{c("geometric", "weibull_cdf",
+#' "weibull_pdf")}. Weibull adtock is a two-parametric function and thus more
 #' flexible, but takes longer time than the traditional geometric one-parametric
 #' function. CDF, or cumulative density function of the Weibull function allows
 #' changing decay rate over time in both C and S shape, while the peak value will
@@ -95,9 +91,8 @@
 #' see the difference visually. Time estimation: with geometric adstock, 2000
 #' iterations * 5 trials on 8 cores, it takes less than 30 minutes. Both Weibull
 #' options take up to twice as much time.
-#' @param hyperparameters List. Contains hyperparameter lower and upper bounds.
-#' Names of elements in list must be identical to output of \code{hyper_names()}.
-#' To fix hyperparameter values, provide only one value.
+#' @param hyperparameters List containing hyperparameter lower and upper bounds.
+#' Names of elements in list must be identical to output of \code{hyper_names()}
 #' @param window_start,window_end Character. Set start and end dates of modelling
 #' period. Recommended to not start in the first date in dataset to gain adstock
 #' effect from previous periods. Also, columns to rows ratio in the input data
@@ -109,21 +104,31 @@
 #' in full for the model calculation of trend, seasonality and holidays effects.
 #' Whereas the window period will determine how much of the full data set will be
 #' used for media, organic and context variables.
-#' @param calibration_input data.frame. Optional. Provide experimental results to
-#' calibrate. Your input should include the following values for each experiment:
-#' channel, liftStartDate, liftEndDate, liftAbs, spend, confidence, metric.
-#' You can calibrate any spend or organic variable with a well designed experiment.
+#' @param cores Integer. Default to \code{parallel::detectCores()}
+#' @param iterations Integer. Recommended 2000 for default
+#' \code{nevergrad_algo = "TwoPointsDE"}
+#' @param trials Integer. Recommended 5 for default
+#' \code{nevergrad_algo = "TwoPointsDE"}
+#' @param nevergrad_algo Character. Default to "TwoPointsDE". Options are
+#' \code{c("DE","TwoPointsDE", "OnePlusOne", "DoubleFastGADiscreteOnePlusOne",
+#' "DiscreteOnePlusOne", "PortfolioDiscreteOnePlusOne", "NaiveTBPSA",
+#' "cGA", "RandomSearch")}
+#' @param calibration_input A data.table. Optional provide experimental results.
 #' Check "Guide for calibration source" section.
+#' @param intercept_sign Character. Choose one of "non_negative" (default) or
+#' "unconstrained". By default, if intercept is negative, Robyn will drop intercept
+#' and refit the model. Consider changing intercept_sign to "unconstrained" when
+#' there are \code{context_vars} with large positive values.
 #' @param InputCollect Default to NULL. \code{robyn_inputs}'s output when
 #' \code{hyperparameters} are not yet set.
 #' @param ... Additional parameters passed to \code{prophet} functions.
 #' @examples
-#' \donttest{
-#' # Load simulated input data
+#' # load similated input data
 #' data("dt_simulated_weekly")
-#' # Load standard prophet holidays
+#'
+#' # load standard prophet holidays
 #' data("dt_prophet_holidays")
-#'
+#' \dontrun{
 #' InputCollect <- robyn_inputs(
 #'   dt_input = dt_simulated_weekly,
 #'   dt_holidays = dt_prophet_holidays,
@@ -131,25 +136,28 @@
 #'   dep_var = "revenue",
 #'   dep_var_type = "revenue",
 #'   prophet_vars = c("trend", "season", "holiday"),
+#'   prophet_signs = c("default", "default", "default"),
 #'   prophet_country = "DE",
 #'   context_vars = c("competitor_sales_B", "events"),
+#'   context_signs = c("default", "default"),
+#'   paid_media_vars = c("tv_S", "ooh_S", "print_S", "facebook_I", "search_clicks_P"),
+#'   paid_media_signs = c("positive", "positive", "positive", "positive", "positive"),
 #'   paid_media_spends = c("tv_S", "ooh_S", "print_S", "facebook_S", "search_S"),
-#'   paid_media_vars = c("tv_S", "ooh_S", "print_S", "facebook_I", "search_clicks_P"),
 #'   organic_vars = c("newsletter"),
+#'   organic_signs = c("positive"),
 #'   factor_vars = c("events"),
 #'   window_start = "2016-11-23",
 #'   window_end = "2018-08-22",
 #'   adstock = "geometric",
-#'   # To be defined separately
-#'   hyperparameters = NULL,
-#'   calibration_input = NULL
+#'   iterations = 2000,
+#'   trials = 5,
+#'   hyperparameters = hyperparameters # to be defined separately
+#'   , calibration_input = dt_calibration # to be defined separately
 #' )
-#' print(InputCollect)
 #' }
-#' @return List. Contains all input parameters and modified results
-#' using \code{Robyn:::robyn_engineering()}. This list is ready to be
-#' used on other functions like \code{robyn_run()} and \code{print()}.
-#' Class: \code{robyn_inputs}.
+#' @return A list containing the all input parameters and modified input data from
+#' \code{robyn_engineering()}. The list is passed to further functions like
+#' \code{robyn_run()}, \code{robyn_save()} and \code{robyn_allocator()}
 #' @export
 robyn_inputs <- function(dt_input = NULL,
                          dt_holidays = NULL,
@@ -161,9 +169,9 @@
                          prophet_country = NULL,
                          context_vars = NULL,
                          context_signs = NULL,
-                         paid_media_spends = NULL,
                          paid_media_vars = NULL,
                          paid_media_signs = NULL,
+                         paid_media_spends = NULL,
                          organic_vars = NULL,
                          organic_signs = NULL,
                          factor_vars = NULL,
@@ -171,71 +179,69 @@
                          hyperparameters = NULL,
                          window_start = NULL,
                          window_end = NULL,
+                         cores = parallel::detectCores(),
+                         iterations = 2000,
+                         trials = 5,
+                         nevergrad_algo = "TwoPointsDE",
                          calibration_input = NULL,
+                         intercept_sign = "non_negative",
                          InputCollect = NULL,
                          ...) {
 
   ### Use case 1: running robyn_inputs() for the first time
   if (is.null(InputCollect)) {
-    dt_input <- as_tibble(dt_input)
-    if (!is.null(dt_holidays)) dt_holidays <- as_tibble(dt_holidays)
-
-    ## Check for NA values
+    dt_input <- as.data.table(dt_input)
+    dt_holidays <- as.data.table(dt_holidays)
+
+    # check for NA values
     check_nas(dt_input)
     check_nas(dt_holidays)
 
-    ## Check vars names (duplicates and valid)
+    # check vars names (duplicates and valid)
     check_varnames(dt_input, dt_holidays,
                    dep_var, date_var,
-                   context_vars, paid_media_spends,
+                   context_vars, paid_media_vars,
                    organic_vars)
 
-    ## Check date input (and set dayInterval and intervalType)
+    ## check date input (and set dayInterval and intervalType)
     date_input <- check_datevar(dt_input, date_var)
-    dt_input <- date_input$dt_input # sorted date by ascending
+    dt_input <- date_input$dt_input # sort date by ascending
     date_var <- date_input$date_var # when date_var = "auto"
     dayInterval <- date_input$dayInterval
     intervalType <- date_input$intervalType
 
-    ## Check dependent var
+    ## check dependent var
     check_depvar(dt_input, dep_var, dep_var_type)
 
-    ## Check prophet
-    if (is.null(dt_holidays) | is.null(prophet_vars))
-      dt_holidays <- prophet_vars <- prophet_country <- prophet_signs <- NULL
-    prophet_signs <- check_prophet(dt_holidays, prophet_country, prophet_vars, prophet_signs, dayInterval)
-
-    ## Check baseline variables (and maybe transform context_signs)
+    ## check prophet
+    check_prophet(dt_holidays, prophet_country, prophet_vars, prophet_signs)
+
+    ## check baseline variables (and maybe transform context_signs)
     context <- check_context(dt_input, context_vars, context_signs)
     context_signs <- context$context_signs
 
-    ## Check paid media variables (set mediaVarCount and maybe transform paid_media_signs)
-    if (is.null(paid_media_vars)) paid_media_vars <- paid_media_spends
+    ## check paid media variables (set mediaVarCount and maybe transform paid_media_signs)
     paidmedia <- check_paidmedia(dt_input, paid_media_vars, paid_media_signs, paid_media_spends)
     paid_media_signs <- paidmedia$paid_media_signs
     mediaVarCount <- paidmedia$mediaVarCount
-    exposure_vars <- paid_media_vars[!(paid_media_vars == paid_media_spends)]
-
-    ## Check organic media variables (and maybe transform organic_signs)
+    exposureVarName <- paid_media_vars[!(paid_media_vars == paid_media_spends)]
+
+    ## check organic media variables (and maybe transform organic_signs)
     organic <- check_organicvars(dt_input, organic_vars, organic_signs)
     organic_signs <- organic$organic_signs
 
-    ## Check factor_vars
+    ## check factor_vars
     check_factorvars(factor_vars, context_vars, organic_vars)
 
-<<<<<<< HEAD
-    ## Check all vars
-=======
     ## check all vars
->>>>>>> d8f3da9b
-    all_media <- c(paid_media_spends, organic_vars)
+    all_media <- c(paid_media_vars, organic_vars)
     all_ind_vars <- c(prophet_vars, context_vars, all_media)
     check_allvars(all_ind_vars)
 
-    ## Check data dimension
+    ## check data dimension
     check_datadim(dt_input, all_ind_vars, rel = 10)
 
-    ## Check window_start & window_end (and transform parameters/data)
+    ## check window_start & window_end (and transform parameters/data)
     windows <- check_windows(dt_input, date_var, all_media, window_start, window_end)
     dt_input <- windows$dt_input
     window_start <- windows$window_start
@@ -245,34 +251,16 @@
     rollingWindowEndWhich <- windows$rollingWindowEndWhich
     rollingWindowLength <- windows$rollingWindowLength
 
-    ## Check adstock
+    ## check adstock
     adstock <- check_adstock(adstock)
 
-<<<<<<< HEAD
-    ## Check hyperparameters (if passed)
-    hyperparameters <- check_hyperparameters(
-      hyperparameters, adstock, paid_media_spends, organic_vars, exposure_vars)
-
-    ## Check calibration and iters/trials
-    calibration_input <- check_calibration(
-      dt_input, date_var, calibration_input, dayInterval, dep_var,
-      window_start, window_end, paid_media_spends, organic_vars)
-
-    ## Not used variables
-    unused_vars <- colnames(dt_input)[!colnames(dt_input) %in% c(
-      dep_var, date_var, context_vars, paid_media_vars, paid_media_spends, organic_vars)]
-=======
     ## check hyperparameters (if passed)
-    hyperparameters <- check_hyperparameters(hyperparameters, adstock,
-                                             paid_media_spends, organic_vars,
-                                             exposure_vars = exposure_vars)
+    check_hyperparameters(hyperparameters, adstock, all_media)
 
     ## check calibration and iters/trials
-    calibration_input <- check_calibration(dt_input, date_var, calibration_input, dayInterval,
-                                           paid_media_vars, paid_media_spends)
->>>>>>> d8f3da9b
-
-    ## Collect input
+    calibration_input <- check_calibration(dt_input, date_var, calibration_input, dayInterval)
+
+    ## collect input
     InputCollect <- output <- list(
       dt_input = dt_input,
       dt_holidays = dt_holidays,
@@ -293,13 +281,13 @@
       paid_media_signs = paid_media_signs,
       paid_media_spends = paid_media_spends,
       mediaVarCount = mediaVarCount,
-      exposure_vars = exposure_vars,
+      exposureVarName = exposureVarName,
       organic_vars = organic_vars,
       organic_signs = organic_signs,
       all_media = all_media,
       all_ind_vars = all_ind_vars,
       factor_vars = factor_vars,
-      unused_vars = unused_vars,
+      cores = cores,
       window_start = window_start,
       rollingWindowStartWhich = rollingWindowStartWhich,
       window_end = window_end,
@@ -307,112 +295,46 @@
       rollingWindowLength = rollingWindowLength,
       refreshAddedStart = refreshAddedStart,
       adstock = adstock,
+      iterations = iterations,
+      nevergrad_algo = nevergrad_algo,
+      trials = trials,
       hyperparameters = hyperparameters,
       calibration_input = calibration_input,
-      custom_params = list(...)
+      intercept_sign = intercept_sign
     )
 
+    ### Use case 1: running robyn_inputs() for the first time
     if (!is.null(hyperparameters)) {
-      ### Conditional output 1.2
-      ## Running robyn_inputs() for the 1st time & 'hyperparameters' provided --> run robyn_engineering()
-      output <- robyn_engineering(InputCollect, ...)
+      ### conditional output 1.2
+      ## running robyn_inputs() for the 1st time & 'hyperparameters' provided --> run robyn_engineering()
+      check_iteration(calibration_input, iterations, trials)
+      output <- robyn_engineering(InputCollect = InputCollect, ...)
     }
-
   } else {
     ### Use case 2: adding 'hyperparameters' and/or 'calibration_input' using robyn_inputs()
-    # Check for legacy (deprecated) inputs
-    check_legacy_input(InputCollect)
-
-    ## Check calibration and iters/trials
+    ## check calibration and iters/trials
     calibration_input <- check_calibration(
-<<<<<<< HEAD
-      dt_input = InputCollect$dt_input,
-      date_var = InputCollect$date_var,
-      calibration_input = calibration_input,
-      dayInterval = InputCollect$dayInterval,
-      dep_var = InputCollect$dep_var,
-      window_start = InputCollect$window_start,
-      window_end = InputCollect$window_end,
-      paid_media_spends = InputCollect$paid_media_spends,
-      organic_vars = InputCollect$organic_vars
-=======
       InputCollect$dt_input,
       InputCollect$date_var,
       calibration_input,
-      InputCollect$dayInterval,
-      InputCollect$paid_media_vars,
-      InputCollect$paid_media_spends
->>>>>>> d8f3da9b
+      InputCollect$dayInterval
     )
-    ## Update calibration_input
+    ## update calibration_input
     if (!is.null(calibration_input)) InputCollect$calibration_input <- calibration_input
-    if (!is.null(hyperparameters)) InputCollect$hyperparameters <- hyperparameters
     if (is.null(InputCollect$hyperparameters) & is.null(hyperparameters)) {
       stop("must provide hyperparameters in robyn_inputs()")
     } else {
-      ### Conditional output 2.1
+      ### conditional output 2.1
       ## 'hyperparameters' provided --> run robyn_engineering()
-      ## Update & check hyperparameters
+      ## update & check hyperparameters
       if (is.null(InputCollect$hyperparameters)) InputCollect$hyperparameters <- hyperparameters
-<<<<<<< HEAD
       check_hyperparameters(InputCollect$hyperparameters, InputCollect$adstock, InputCollect$all_media)
-      output <- robyn_engineering(InputCollect, ...)
-=======
-      exposure_vars <- setdiff(InputCollect$paid_media_vars, InputCollect$paid_media_spends)
-      InputCollect$hyperparameters <- check_hyperparameters(
-        hyperparameters = InputCollect$hyperparameters,
-        adstock = InputCollect$adstock,
-        paid_media_spends = InputCollect$paid_media_spends,
-        organic_vars = InputCollect$organic_vars,
-        exposure_vars = exposure_vars)
       check_iteration(InputCollect$calibration_input, InputCollect$iterations, InputCollect$trials)
       output <- robyn_engineering(InputCollect = InputCollect, ...)
->>>>>>> d8f3da9b
     }
   }
-  class(output) <- c("robyn_inputs", class(output))
+  output$custom_params <- list(...)
   return(output)
-}
-
-#' @param x \code{robyn_inputs()} output.
-#' @rdname robyn_inputs
-#' @aliases robyn_inputs
-#' @export
-print.robyn_inputs <- function(x, ...) {
-  mod_vars <- paste(setdiff(names(x$dt_mod), c('ds', 'dep_var')), collapse = ', ')
-  print(glued(
-    "
-Total Observations: {nrow(x$dt_input)} ({x$intervalType}s)
-Input Table Columns ({ncol(x$dt_input)}):
-  Date: {x$date_var}
-  Dependent: {x$dep_var} [{x$dep_var_type}]
-  Paid Media: {paste(x$paid_media_vars, collapse = ', ')}
-  Paid Media Spend: {paste(x$paid_media_spends, collapse = ', ')}
-  Context: {paste(x$context_vars, collapse = ', ')}
-  Organic: {paste(x$organic_vars, collapse = ', ')}
-  Prophet (Auto-generated): {prophet}
-  Unused variables: {unused}
-
-Date Range: {range}
-Model Window: {windows} ({x$rollingWindowEndWhich - x$rollingWindowStartWhich + 1} {x$intervalType}s)
-With Calibration: {!is.null(x$calibration_input)}
-Custom parameters: {custom_params}
-
-Adstock: {x$adstock}
-{hyps}
-",
-    range = paste(range(as.data.frame(x$dt_input)[,sapply(x$dt_input, is.Date)]), collapse = ":"),
-    windows = paste(x$window_start, x$window_end, sep = ":"),
-    custom_params = if (length(x$custom_params) > 0) paste("\n", flatten_hyps(x$custom_params)) else "None",
-    prophet = if (!is.null(x$prophet_vars))
-      sprintf("%s on %s", paste(x$prophet_vars, collapse = ', '), x$prophet_country) else "\033[0;31mDeactivated\033[0m",
-    unused = if (length(x$unused_vars) > 0)
-      paste(x$unused_vars, collapse = ', ') else "None",
-    hyps = if (!is.null(x$hyperparameters)) glued(
-      "Hyper-parameters for media transformations:\n{flatten_hyps(x$hyperparameters)}") else
-        paste("Hyper-parameters:", "\033[0;31mNot set yet\033[0m")
-    # lares::formatColoured("Not set yet", "red", cat = FALSE)
-  ))
 }
 
 
@@ -464,41 +386,64 @@
 #' @param all_media A character vector. Default to \code{InputCollect$all_media}.
 #' Includes \code{InputCollect$paid_media_vars} and \code{InputCollect$organic_vars}.
 #' @examples
-#' \donttest{
-#' media <- c("facebook_S", "print_S", "tv_S")
-#' hyper_names(adstock = "geometric", all_media = media)
+#' \dontrun{
+#' # Having InputCollect as robyn_inputs() output
+#' # Define hyper_names for geometric adstock
+#' hyper_names(adstock = "geometric", all_media = InputCollect$all_media)
 #'
 #' hyperparameters <- list(
-#'   facebook_S_alphas = c(0.5, 3), # example bounds for alpha
-#'   facebook_S_gammas = c(0.3, 1), # example bounds for gamma
-#'   facebook_S_thetas = c(0, 0.3), # example bounds for theta
-#'   print_S_alphas = c(0.5, 3),
+#'   facebook_I_alphas = c(0.5, 3) # example bounds for alpha
+#'   , facebook_I_gammas = c(0.3, 1) # example bounds for gamma
+#'   , facebook_I_thetas = c(0, 0.3) # example bounds for theta
+#'
+#'   , print_S_alphas = c(0.5, 3),
 #'   print_S_gammas = c(0.3, 1),
 #'   print_S_thetas = c(0.1, 0.4),
 #'   tv_S_alphas = c(0.5, 3),
 #'   tv_S_gammas = c(0.3, 1),
-#'   tv_S_thetas = c(0.3, 0.8)
+#'   tv_S_thetas = c(0.3, 0.8),
+#'   search_clicks_P_alphas = c(0.5, 3),
+#'   search_clicks_P_gammas = c(0.3, 1),
+#'   search_clicks_P_thetas = c(0, 0.3),
+#'   ooh_S_alphas = c(0.5, 3),
+#'   ooh_S_gammas = c(0.3, 1),
+#'   ooh_S_thetas = c(0.1, 0.4),
+#'   newsletter_alphas = c(0.5, 3),
+#'   newsletter_gammas = c(0.3, 1),
+#'   newsletter_thetas = c(0.1, 0.4)
 #' )
 #'
 #' # Define hyper_names for weibull adstock
-#' hyper_names(adstock = "weibull", all_media = media)
+#' hyper_names(adstock = "weibull", all_media = InputCollect$all_media)
 #'
 #' hyperparameters <- list(
-#'   facebook_S_alphas = c(0.5, 3), # example bounds for alpha
-#'   facebook_S_gammas = c(0.3, 1), # example bounds for gamma
-#'   facebook_S_shapes = c(0.0001, 2), # example bounds for shape
-#'   facebook_S_scales = c(0, 0.1), # example bounds for scale
-#'   print_S_alphas = c(0.5, 3),
+#'   facebook_I_alphas = c(0.5, 3) # example bounds for alpha
+#'   , facebook_I_gammas = c(0.3, 1) # example bounds for gamma
+#'   , facebook_I_shapes = c(0.0001, 2) # example bounds for shape
+#'   , facebook_I_scales = c(0, 0.1) # example bounds for scale
+#'
+#'   , print_S_alphas = c(0.5, 3),
 #'   print_S_gammas = c(0.3, 1),
 #'   print_S_shapes = c(0.0001, 2),
 #'   print_S_scales = c(0, 0.1),
 #'   tv_S_alphas = c(0.5, 3),
 #'   tv_S_gammas = c(0.3, 1),
 #'   tv_S_shapes = c(0.0001, 2),
-#'   tv_S_scales = c(0, 0.1)
+#'   tv_S_scales = c(0, 0.1),
+#'   search_clicks_P_alphas = c(0.5, 3),
+#'   search_clicks_P_gammas = c(0.3, 1),
+#'   search_clicks_P_shapes = c(0.0001, 2),
+#'   search_clicks_P_scales = c(0, 0.1),
+#'   ooh_S_alphas = c(0.5, 3),
+#'   ooh_S_gammas = c(0.3, 1),
+#'   ooh_S_shapes = c(0.0001, 2),
+#'   ooh_S_scales = c(0, 0.1),
+#'   newsletter_alphas = c(0.5, 3),
+#'   newsletter_gammas = c(0.3, 1),
+#'   newsletter_shapes = c(0.0001, 2),
+#'   newsletter_scales = c(0, 0.1)
 #' )
 #' }
-#' @return Character vector. Names of hyper-parameters that should be defined.
 #' @export
 hyper_names <- function(adstock, all_media) {
   adstock <- check_adstock(adstock)
@@ -518,34 +463,36 @@
 #' Reference data.frame that shows the upper and lower bounds valid
 #' for each hyperparameter.
 #'
-#' @examples
-#' hyper_limits()
-#' @return Dataframe. Contains upper and lower bounds for each hyperparameter.
 #' @export
 hyper_limits <- function() {
   data.frame(
     thetas = c(">=0", "<1"),
-    alphas = c(">0", "<10"),
+    alphas = c(">0", "<Inf"),
     gammas = c(">0", "<=1"),
-    shapes = c(">0", "<20"),
+    shapes = c(">0", "<Inf"),
     scales = c(">=0", "<=1")
   )
 }
 
 ####################################################################
-# Apply prophet decomposition and spend exposure transformation
-#
-# \code{robyn_engineering()} is included in the \code{robyn_inputs()}
-# function and will only run after all the condition checks are passed.
-# It applies the decomposition of trend, season, holiday and weekday
-# from \code{prophet} and builds the nonlinear fitting model when
-# using non-spend variables in \code{paid_media_vars}, for example
-# impressions for Facebook variables.
-#
-# @rdname robyn_inputs
-robyn_engineering <- function(x, ...) {
-  InputCollect <- x
+#' Apply prophet decomposition and spend exposure transformation
+#'
+#' This function is included in the \code{robyn_inputs()} function and
+#' will only run after all the condition checks are passed. It
+#' applies the decomposition of trend, season, holiday and weekday
+#' from \code{prophet} and builds the nonlinear fitting model when
+#' using non-spend variables in \code{paid_media_vars}, for example
+#' impressions for Facebook variables.
+#'
+#' @inheritParams robyn_inputs
+#' @param InputCollect Default to \code{InputCollect}
+#' @return A list containing the all input parameters and modified input
+#' data. The list is passed to further functions like
+#' \code{robyn_run()}, \code{robyn_save()} and \code{robyn_allocator()}.
+#' @export
+robyn_engineering <- function(InputCollect, ...) {
   check_InputCollect(InputCollect)
+
   dt_input <- InputCollect$dt_input
   paid_media_vars <- InputCollect$paid_media_vars
   paid_media_spends <- InputCollect$paid_media_spends
@@ -568,95 +515,30 @@
   ################################################################
   #### model exposure metric from spend
 
-<<<<<<< HEAD
-  # mediaCostFactor <- colSums(subset(dt_inputRollWind, select = paid_media_spends), na.rm = TRUE) /
-  #   colSums(subset(dt_inputRollWind, select = paid_media_vars), na.rm = TRUE)
-  #
-  # exposure_selector <- paid_media_spends != paid_media_vars
-  # names(exposure_selector) <- paid_media_vars
-  #
-  # if (any(exposure_selector)) {
-  #   modNLSCollect <- list()
-  #   yhatCollect <- list()
-  #   plotNLSCollect <- list()
-  #
-  #   for (i in 1:InputCollect$mediaVarCount) {
-  #     if (exposure_selector[i]) {
-  #
-  #       # run models (NLS and/or LM)
-  #       dt_spendModInput <- subset(dt_inputRollWind, select = c(paid_media_spends[i], paid_media_vars[i]))
-  #       results <- fit_spend_exposure(dt_spendModInput, mediaCostFactor[i], paid_media_vars[i])
-  #       # compare NLS & LM, takes LM if NLS fits worse
-  #       mod <- results$res
-  #       exposure_selector[i] <- if (is.null(mod$rsq_nls)) FALSE else mod$rsq_nls > mod$rsq_lm
-  #       # data to create plot
-  #       dt_plotNLS <- data.table(
-  #         channel = paid_media_vars[i],
-  #         yhatNLS = if (exposure_selector[i]) results$yhatNLS else results$yhatLM,
-  #         yhatLM = results$yhatLM,
-  #         y = results$data$exposure,
-  #         x = results$data$spend
-  #       )
-  #       dt_plotNLS <- melt.data.table(dt_plotNLS,
-  #                                     id.vars = c("channel", "y", "x"),
-  #                                     variable.name = "models", value.name = "yhat"
-  #       )
-  #       dt_plotNLS[, models := str_remove(tolower(models), "yhat")]
-  #       # create plot
-  #       models_plot <- ggplot(
-  #         dt_plotNLS, aes(x = .data$x, y = .data$y, color = .data$models)
-  #       ) +
-  #         geom_point() +
-  #         geom_line(aes(y = .data$yhat, x = .data$x, color = .data$models)) +
-  #         labs(
-  #           caption = paste0(
-  #             "y=", paid_media_vars[i], ", x=", paid_media_spends[i],
-  #             "\nnls: aic=", round(AIC(if (exposure_selector[i]) results$modNLS else results$modLM), 0),
-  #             ", rsq=", round(if (exposure_selector[i]) mod$rsq_nls else mod$rsq_lm, 4),
-  #             "\nlm: aic= ", round(AIC(results$modLM), 0), ", rsq=", round(mod$rsq_lm, 4)
-  #           ),
-  #           title = "Models fit comparison",
-  #           x = "Spend", y = "Exposure", color = "Model"
-  #         ) +
-  #         theme_minimal() +
-  #         theme(legend.position = "top", legend.justification = "left")
-  #
-  #       # save results into modNLSCollect. plotNLSCollect, yhatCollect
-  #       modNLSCollect[[paid_media_vars[i]]] <- mod
-  #       plotNLSCollect[[paid_media_vars[i]]] <- models_plot
-  #       yhatCollect[[paid_media_vars[i]]] <- dt_plotNLS
-  #     }
-  #   }
-  #
-  #   modNLSCollect <- rbindlist(modNLSCollect)
-  #   yhatNLSCollect <- rbindlist(yhatCollect)
-  #   yhatNLSCollect$ds <- rep(dt_transformRollWind$ds, nrow(yhatNLSCollect) / nrow(dt_transformRollWind))
-  # } else {
-=======
   mediaCostFactor <- colSums(subset(dt_inputRollWind, select = paid_media_spends), na.rm = TRUE) /
     colSums(subset(dt_inputRollWind, select = paid_media_vars), na.rm = TRUE)
 
-  exposure_selector <- paid_media_spends != paid_media_vars
-  names(exposure_selector) <- paid_media_vars
-
-  if (any(exposure_selector)) {
+  costSelector <- paid_media_spends != paid_media_vars
+  names(costSelector) <- paid_media_vars
+
+  if (any(costSelector)) {
     modNLSCollect <- list()
     yhatCollect <- list()
     plotNLSCollect <- list()
 
     for (i in 1:InputCollect$mediaVarCount) {
-      if (exposure_selector[i]) {
+      if (costSelector[i]) {
 
         # run models (NLS and/or LM)
         dt_spendModInput <- subset(dt_inputRollWind, select = c(paid_media_spends[i], paid_media_vars[i]))
         results <- fit_spend_exposure(dt_spendModInput, mediaCostFactor[i], paid_media_vars[i])
         # compare NLS & LM, takes LM if NLS fits worse
         mod <- results$res
-        exposure_selector[i] <- if (is.null(mod$rsq_nls)) FALSE else mod$rsq_nls > mod$rsq_lm
+        costSelector[i] <- if (is.null(mod$rsq_nls)) FALSE else mod$rsq_nls > mod$rsq_lm
         # data to create plot
         dt_plotNLS <- data.table(
           channel = paid_media_vars[i],
-          yhatNLS = if (exposure_selector[i]) results$yhatNLS else results$yhatLM,
+          yhatNLS = if (costSelector[i]) results$yhatNLS else results$yhatLM,
           yhatLM = results$yhatLM,
           y = results$data$exposure,
           x = results$data$spend
@@ -675,8 +557,8 @@
           labs(
             caption = paste0(
               "y=", paid_media_vars[i], ", x=", paid_media_spends[i],
-              "\nnls: aic=", round(AIC(if (exposure_selector[i]) results$modNLS else results$modLM), 0),
-              ", rsq=", round(if (exposure_selector[i]) mod$rsq_nls else mod$rsq_lm, 4),
+              "\nnls: aic=", round(AIC(if (costSelector[i]) results$modNLS else results$modLM), 0),
+              ", rsq=", round(if (costSelector[i]) mod$rsq_nls else mod$rsq_lm, 4),
               "\nlm: aic= ", round(AIC(results$modLM), 0), ", rsq=", round(mod$rsq_lm, 4)
             ),
             title = "Models fit comparison",
@@ -696,9 +578,8 @@
     yhatNLSCollect <- rbindlist(yhatCollect)
     yhatNLSCollect$ds <- rep(dt_transformRollWind$ds, nrow(yhatNLSCollect) / nrow(dt_transformRollWind))
   } else {
->>>>>>> d8f3da9b
     modNLSCollect <- plotNLSCollect <- yhatNLSCollect <- NULL
-  # }
+  }
 
   # getSpendSum <- colSums(subset(dt_input, select = paid_media_spends), na.rm = TRUE)
   # getSpendSum <- data.frame(rn = paid_media_vars, spend = getSpendSum, row.names = NULL)
@@ -708,16 +589,17 @@
 
   ## transform all factor variables
   if (length(factor_vars) > 0) {
-    dt_transform <- mutate_at(dt_transform, factor_vars, as.factor)
+    dt_transform[, (factor_vars) := lapply(.SD, as.factor), .SDcols = factor_vars]
   }
 
   ################################################################
   #### Obtain prophet trend, seasonality and change-points
 
   if (!is.null(InputCollect$prophet_vars) && length(InputCollect$prophet_vars) > 0) {
+    custom_params <- list(...)
     if (length(InputCollect[["custom_params"]]) > 0) {
       custom_params <- InputCollect[["custom_params"]]
-    } else custom_params <- list(...) # custom_params <- list()
+    }
     robyn_args <- setdiff(
       unique(c(names(as.list(args(robyn_run))),
                names(as.list(args(robyn_outputs))),
@@ -725,8 +607,8 @@
                names(as.list(args(robyn_refresh))))),
       c("", "..."))
     prophet_custom_args <- setdiff(names(custom_params), robyn_args)
-    if (length(prophet_custom_args) > 0)
-      message(paste("Using custom prophet parameters:", paste(prophet_custom_args, collapse = ", ")))
+    if (length(prophet_custom_args)>0)
+      message(paste("Using custom prophet parameters:", paste(names(prophet_custom_args), collapse = ", ")))
     dt_transform <- prophet_decomp(
       dt_transform,
       dt_holidays = InputCollect$dt_holidays,
@@ -735,9 +617,8 @@
       prophet_signs = InputCollect$prophet_signs,
       factor_vars = factor_vars,
       context_vars = InputCollect$context_vars,
-      paid_media_spends = paid_media_spends,
+      paid_media_vars = paid_media_vars,
       intervalType = InputCollect$intervalType,
-      dayInterval = InputCollect$dayInterval,
       custom_params = custom_params
     )
   }
@@ -752,13 +633,8 @@
   InputCollect[["modNLSCollect"]] <- modNLSCollect
   InputCollect[["plotNLSCollect"]] <- plotNLSCollect
   InputCollect[["yhatNLSCollect"]] <- yhatNLSCollect
-<<<<<<< HEAD
-  #InputCollect[["exposure_selector"]] <- exposure_selector
-  #InputCollect[["mediaCostFactor"]] <- mediaCostFactor
-=======
-  InputCollect[["exposure_selector"]] <- exposure_selector
+  InputCollect[["costSelector"]] <- costSelector
   InputCollect[["mediaCostFactor"]] <- mediaCostFactor
->>>>>>> d8f3da9b
   return(InputCollect)
 }
 
@@ -769,35 +645,39 @@
 #' When \code{prophet_vars} in \code{robyn_inputs()} is specified, this
 #' function decomposes trend, season, holiday and weekday from the
 #' dependent variable.
-#'
-#' @inheritParams robyn_inputs
 #' @param dt_transform A data.frame with all model features.
-#' Must contain \code{ds} column for time variable values and
-#' \code{dep_var} column for dependent variable values.
-#' @param context_vars,paid_media_spends,intervalType,dayInterval,prophet_country,prophet_vars,prophet_signs,factor_vars
-#' As included in \code{InputCollect}
+#' @param dt_holidays As in \code{robyn_inputs()}
+#' @param prophet_country As in \code{robyn_inputs()}
+#' @param prophet_vars As in \code{robyn_inputs()}
+#' @param prophet_signs As in \code{robyn_inputs()}
+#' @param factor_vars As in \code{robyn_inputs()}
+#' @param context_vars As in \code{robyn_inputs()}
+#' @param paid_media_vars As in \code{robyn_inputs()}
+#' @param intervalType As included in \code{InputCollect}
 #' @param custom_params List. Custom parameters passed to \code{prophet()}
 #' @return A list containing all prophet decomposition output.
 prophet_decomp <- function(dt_transform, dt_holidays,
                            prophet_country, prophet_vars, prophet_signs,
-                           factor_vars, context_vars, paid_media_spends,
-                           intervalType, dayInterval, custom_params) {
-  check_prophet(dt_holidays, prophet_country, prophet_vars, prophet_signs, dayInterval)
-  recurrence <- select(dt_transform, .data$ds, .data$dep_var) %>% rename("y" = "dep_var")
+                           factor_vars, context_vars, paid_media_vars,
+                           intervalType, custom_params) {
+  check_prophet(dt_holidays, prophet_country, prophet_vars, prophet_signs)
+  recurrence <- subset(dt_transform, select = c("ds", "dep_var"))
+  colnames(recurrence)[2] <- "y"
+
   holidays <- set_holidays(dt_transform, dt_holidays, intervalType)
-  use_trend <- "trend" %in% prophet_vars
-  use_holiday <- "holiday" %in% prophet_vars
-  use_season <- "season" %in% prophet_vars | "yearly.seasonality" %in% prophet_vars
-  use_weekday <- "weekday" %in% prophet_vars | "weekly.seasonality" %in% prophet_vars
-
-  dt_regressors <- cbind(recurrence, subset(dt_transform, select = c(context_vars, paid_media_spends)))
+  use_trend <- any(str_detect("trend", prophet_vars))
+  use_holiday <- any(str_detect("holiday", prophet_vars))
+  use_season <- any(c(str_detect("season", prophet_vars), "yearly.seasonality" %in% names(custom_params)))
+  use_weekday <- any(c(str_detect("weekday", prophet_vars), "weekly.seasonality" %in% names(custom_params)))
+
+  dt_regressors <- cbind(recurrence, subset(dt_transform, select = c(context_vars, paid_media_vars)))
 
   prophet_params <- list(
-    holidays = if (use_holiday) holidays[holidays$country == prophet_country, ] else NULL,
+    holidays = if (use_holiday) holidays[country == prophet_country] else NULL,
     yearly.seasonality = ifelse("yearly.seasonality" %in% names(custom_params),
                                 custom_params[["yearly.seasonality"]],
                                 use_season),
-    weekly.seasonality = ifelse("weekly.seasonality" %in% names(custom_params) & dayInterval <= 7,
+    weekly.seasonality = ifelse("weekly.seasonality" %in% names(custom_params),
                                 custom_params[["weekly.seasonality"]],
                                 use_weekday),
     daily.seasonality = FALSE # No hourly models allowed
@@ -806,17 +686,21 @@
   modelRecurrence <- do.call(prophet, as.list(prophet_params))
 
   if (!is.null(factor_vars) && length(factor_vars) > 0) {
-    dt_ohe <- dt_regressors %>% select(all_of(factor_vars)) %>% ohse()
+    dt_ohe <- as.data.table(model.matrix(y ~ ., dt_regressors[, c("y", factor_vars), with = FALSE]))[, -1]
     ohe_names <- names(dt_ohe)
     for (addreg in ohe_names) modelRecurrence <- add_regressor(modelRecurrence, addreg)
-    dt_ohe <- select(dt_regressors, -all_of(factor_vars)) %>% bind_cols(dt_ohe)
+    dt_ohe <- cbind(dt_regressors[, !factor_vars, with = FALSE], dt_ohe)
     mod_ohe <- fit.prophet(modelRecurrence, dt_ohe)
     dt_forecastRegressor <- predict(mod_ohe, dt_ohe)
-    forecastRecurrence <- select(dt_forecastRegressor, -contains("_lower"), -contains("_upper"))
+    forecastRecurrence <- dt_forecastRegressor[, str_detect(
+      names(dt_forecastRegressor), "_lower$|_upper$",
+      negate = TRUE
+    ), with = FALSE]
     for (aggreg in factor_vars) {
-      oheRegNames <- grep(paste0("^", aggreg, ".*"), names(forecastRecurrence), value = TRUE)
-      get_reg <- rowSums(select(forecastRecurrence, all_of(oheRegNames)))
-      dt_transform[, aggreg] <- scale(get_reg, center = min(get_reg), scale = FALSE)
+      oheRegNames <- na.omit(str_extract(names(forecastRecurrence), paste0("^", aggreg, ".*")))
+      forecastRecurrence[, (aggreg) := rowSums(.SD), .SDcols = oheRegNames]
+      get_reg <- forecastRecurrence[, get(aggreg)]
+      dt_transform[, (aggreg) := scale(get_reg, center = min(get_reg), scale = FALSE)]
     }
   } else {
     mod <- fit.prophet(modelRecurrence, dt_regressors)
@@ -839,7 +723,25 @@
   return(dt_transform)
 }
 
-fit_spend_exposure <- function(dt_spendModInput, mediaCostFactor, paid_media_vars) {#   if (ncol(dt_spendModInput) != 2) stop("Pass only 2 columns"
+####################################################################
+#' Fit a nonlinear model for media spend and exposure
+#'
+#' This function is called in \code{robyn_engineering()}. It uses
+#' the Michaelis-Menten function to fit the nonlinear model. Fallback
+#' model is the simple linear model \code{lm()} in case the nonlinear
+#' model is fitting worse. A bad fit here might result in unreasonable
+#' model results. Two options are recommended: Either splitting the
+#' channel into sub-channels to achieve better fit, or just use
+#' spend as \code{paid_media_vars}
+#'
+#' @param dt_spendModInput A data.frame with channel spends and exposure
+#' data
+#' @param mediaCostFactor A numeric vector. The ratio between raw media
+#' exposure and spend metrics.
+#' @param paid_media_vars A character vector. All paid media variables.
+#' @return A list containing the all spend-exposure model results.
+fit_spend_exposure <- function(dt_spendModInput, mediaCostFactor, paid_media_vars) {
+  if (ncol(dt_spendModInput) != 2) stop("Pass only 2 columns")
   colnames(dt_spendModInput) <- c("spend", "exposure")
 
   # remove spend == 0 to avoid DIV/0 error
@@ -925,95 +827,6 @@
 }
 
 ####################################################################
-#' Fit a nonlinear model for media spend and exposure
-#'
-#' This function is called in \code{robyn_engineering()}. It uses
-#' the Michaelis-Menten function to fit the nonlinear model. Fallback
-#' model is the simple linear model \code{lm()} in case the nonlinear
-#' model is fitting worse. A bad fit here might result in unreasonable
-#' model results. Two options are recommended: Either splitting the
-#' channel into sub-channels to achieve better fit, or just use
-#' spend as \code{paid_media_vars}
-#'
-#' @param dt_spendModInput data.frame. Containing channel spends and
-#' exposure data.
-#' @param mediaCostFactor Numeric vector. The ratio between raw media
-#' exposure and spend metrics.
-#' @param paid_media_var Character. Paid media variable.
-#' @return List. Containing the all spend-exposure model results.
-fit_spend_exposure <- function(dt_spendModInput, mediaCostFactor, paid_media_var) {
-  if (ncol(dt_spendModInput) != 2) stop("Pass only 2 columns")
-  colnames(dt_spendModInput) <- c("spend", "exposure")
-
-  # Model 1: Michaelis-Menten model Vmax * spend/(Km + spend)
-  tryCatch(
-    {
-      nlsStartVal <- list(
-        Vmax = dt_spendModInput[, max(exposure)],
-        Km = dt_spendModInput[, max(exposure) / 2]
-      )
-
-      modNLS <- nlsLM(exposure ~ Vmax * spend / (Km + spend),
-                      data = dt_spendModInput,
-                      start = nlsStartVal,
-                      control = nls.control(warnOnly = TRUE)
-      )
-      yhatNLS <- predict(modNLS)
-      modNLSSum <- summary(modNLS)
-      rsq_nls <- get_rsq(true = dt_spendModInput$exposure, predicted = yhatNLS)
-
-      # # QA nls model prediction: check
-      # yhatNLSQA <- modNLSSum$coefficients[1,1] * dt_spendModInput$spend / (modNLSSum$coefficients[2,1] + dt_spendModInput$spend) #exposure = v  * spend / (k + spend)
-      # identical(yhatNLS, yhatNLSQA)
-    },
-    error = function(cond) {
-      modNLS <- yhatNLS <- modNLSSum <- rsq_nls <- NULL
-    },
-    warning = function(cond) {
-      modNLS <- yhatNLS <- modNLSSum <- rsq_nls <- NULL
-    },
-    finally = if (!exists("modNLS")) modNLS <- yhatNLS <- modNLSSum <- rsq_nls <- NULL
-  )
-
-  # Model 2: Build lm comparison model
-  modLM <- lm(exposure ~ spend - 1, data = dt_spendModInput)
-  yhatLM <- predict(modLM)
-  modLMSum <- summary(modLM)
-  rsq_lm <- modLMSum$adj.r.squared
-  if (is.na(rsq_lm)) stop("Please check if ", paid_media_var, " contains only 0s")
-  if (max(rsq_lm, rsq_nls) < 0.7) {
-    warning(paste(
-      "Spend-exposure fitting for", paid_media_var,
-      "has rsq = ", round(max(rsq_lm, rsq_nls), 4),
-      "To increase the fit, try splitting the variable.",
-      "Otherwise consider using spend instead."
-    ))
-  }
-
-  output <- list(
-    res = data.table(
-      channel = paid_media_var,
-      Vmax = if (!is.null(modNLS)) modNLSSum$coefficients[1, 1] else NA,
-      Km = if (!is.null(modNLS)) modNLSSum$coefficients[2, 1] else NA,
-      aic_nls = if (!is.null(modNLS)) AIC(modNLS) else NA,
-      aic_lm = AIC(modLM),
-      bic_nls = if (!is.null(modNLS)) BIC(modNLS) else NA,
-      bic_lm = BIC(modLM),
-      rsq_nls = if (!is.null(modNLS)) rsq_nls else 0,
-      rsq_lm = rsq_lm,
-      coef_lm = coef(modLMSum)[1]
-    ),
-    yhatNLS = yhatNLS,
-    modNLS = modNLS,
-    yhatLM = yhatLM,
-    modLM = modLM,
-    data = dt_spendModInput,
-    type = ifelse(is.null(modNLS), "lm", "mm")
-  )
-  return(output)
-}
-
-####################################################################
 #' Detect and set date variable interval
 #'
 #' Robyn only accepts daily, weekly and monthly data. This function
@@ -1023,7 +836,7 @@
 #' @param dt_holidays A data.frame. Raw input holiday data.
 #' @param intervalType A character. Accepts one of the values:
 #' \code{c("day","week","month")}
-#' @return List. Containing the all spend-exposure model results.
+#' @return A list containing the all spend-exposure model results.
 set_holidays <- function(dt_transform, dt_holidays, intervalType) {
   opts <- c("day", "week", "month")
   if (!intervalType %in% opts) {
@@ -1037,22 +850,19 @@
   if (intervalType == "week") {
     weekStartInput <- lubridate::wday(dt_transform$ds[1], week_start = 1)
     if (!weekStartInput %in% c(1, 7)) stop("Week start has to be Monday or Sunday")
-    holidays <- dt_holidays %>%
-      mutate(ds = floor_date(.data$ds, unit = "week", week_start = weekStartInput)) %>%
-      select(.data$ds, .data$holiday, .data$country, .data$year) %>%
-      group_by(.data$ds, .data$country, .data$year) %>%
-      summarise(holiday = paste(.data$holiday, collapse = ", "))
+    dt_holidays$dsWeekStart <- floor_date(dt_holidays$ds, unit = "week", week_start = 1)
+    holidays <- dt_holidays[, .(ds = dsWeekStart, holiday, country, year)]
+    holidays <- holidays[, lapply(.SD, paste0, collapse = "#"), by = c("ds", "country", "year"), .SDcols = "holiday"]
   }
 
   if (intervalType == "month") {
-    if (!all(day(dt_transform[, ds]) == 1)) {
+    monthStartInput <- all(day(dt_transform[, ds]) == 1)
+    if (!monthStartInput) {
       stop("Monthly data should have first day of month as datestampe, e.g.'2020-01-01'")
     }
-    holidays <- dt_holidays %>%
-      mutate(ds = cut(as.Date(.data$ds), intervalType)) %>%
-      select(.data$ds, .data$holiday, .data$country, .data$year) %>%
-      group_by(.data$ds, .data$country, .data$year) %>%
-      tally()
+    dt_holidays[, dsMonthStart := cut(as.Date(ds), intervalType)]
+    holidays <- dt_holidays[, .(ds = dsMonthStart, holiday, country, year)]
+    holidays <- holidays[, lapply(.SD, paste0, collapse = "#"), by = c("ds", "country", "year"), .SDcols = "holiday"]
   }
 
   return(holidays)

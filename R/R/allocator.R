# Copyright (c) Meta Platforms, Inc. and its affiliates.

# This source code is licensed under the MIT license found in the
# LICENSE file in the root directory of this source tree.

####################################################################
#' Budget Allocator
#'
#' \code{robyn_allocator()} function returns a new split of media
#' variable spends that maximizes the total media response.
#'
#' @inheritParams robyn_run
#' @inheritParams robyn_outputs
#' @param robyn_object Character. Path of the \code{Robyn.RDS} object
#' that contains all previous modeling information.
#' @param select_build Integer. Default to the latest model build. \code{select_build = 0}
#' selects the initial model. \code{select_build = 1} selects the first refresh model.
#' @param InputCollect List. Contains all input parameters for the model.
#' Required when \code{robyn_object} is not provided.
#' @param OutputCollect List. Containing all model result.
#' Required when \code{robyn_object} is not provided.
#' @param select_model Character. A model \code{SolID}. When \code{robyn_object}
#' is provided, \code{select_model} defaults to the already selected \code{SolID}. When
#' \code{robyn_object} is not provided, \code{select_model} must be provided with
#' \code{InputCollect} and \code{OutputCollect}, and must be one of
#' \code{OutputCollect$allSolutions}.
#' @param optim_algo Character. Default to \code{"SLSQP_AUGLAG"}, short for "Sequential Least-Squares
#' Quadratic Programming" and "Augmented Lagrangian". Alternatively, "\code{"MMA_AUGLAG"},
#' short for "Methods of Moving Asymptotes". More details see the documentation of
#' NLopt \href{https://nlopt.readthedocs.io/en/latest/NLopt_Algorithms/}{here}.
#' @param scenario Character. Accepted options are: \code{"max_historical_response"} or
#' \code{"max_response_expected_spend"}. \code{"max_historical_response"} simulates the scenario
#' "what's the optimal media spend allocation given the same average spend level in history?",
#' while \code{"max_response_expected_spend"} simulates the scenario "what's the optimal media
#' spend allocation of a given future spend level for a given period?"
#' @param expected_spend Numeric. The expected future spend volume. Only applies when
#' \code{scenario = "max_response_expected_spend"}.
#' @param expected_spend_days Integer. The duration of the future spend volume in
#' \code{expected_spend}. Only applies when \code{scenario = "max_response_expected_spend"}.
#' @param channel_constr_low,channel_constr_up Numeric vectors. The lower and upper bounds
#' for each paid media variable when maximizing total media response. For example,
#' \code{channel_constr_low = 0.7} means minimum spend of the variable is 70% of historical
#' average, using non-zero spend values, within \code{date_min} and \code{date_max} date range.
#' Both constrains must be length 1 (same for all values) OR same length and order as
#' \code{paid_media_spends}. It's not recommended to 'exaggerate' upper bounds, especially
#' if the new level is way higher than historical level. Lower bound must be >=0.01,
#' and upper bound should be < 5.
#' @param maxeval Integer. The maximum iteration of the global optimization algorithm.
#' Defaults to 100000.
#' @param constr_mode Character. Options are \code{"eq"} or \code{"ineq"},
#' indicating constraints with equality or inequality.
#' @param date_min,date_max Character/Date. Date range to calculate mean (of non-zero
#' spends) and total spends. Default will consider all dates within modeled window.
#' Length must be 1 for both parameters.
#' @return A list object containing allocator result.
#' @examples
#' \dontrun{
#' # Having InputCollect and OutputCollect results
#' # Set your exported model location
#' robyn_object <- "~/Desktop/MyRobyn.RDS"
#'
#' # Check media summary for selected model from the simulated data
#' select_model <- "3_10_3"
#' OutputCollect$xDecompAgg[
#'   solID == select_model & !is.na(mean_spend),
#'   .(rn, coef, mean_spend, mean_response, roi_mean,
#'     total_spend,
#'     total_response = xDecompAgg, roi_total, solID
#'   )
#' ]
#'
#' # Run allocator with 'InputCollect' and 'OutputCollect'
#' # with 'scenario = "max_historical_response"'
#' AllocatorCollect <- robyn_allocator(
#'   InputCollect = InputCollect,
#'   OutputCollect = OutputCollect,
#'   select_model = select_model,
#'   scenario = "max_historical_response",
#'   channel_constr_low = c(0.7, 0.7, 0.7, 0.7, 0.7),
#'   channel_constr_up = c(1.2, 1.5, 1.5, 1.5, 1.5)
#' )
#'
#' # Run allocator with a 'robyn_object' from the second model refresh
#' # with 'scenario = "max_response_expected_spend"'
#' AllocatorCollect <- robyn_allocator(
#'   robyn_object = robyn_object,
#'   select_build = 2,
#'   scenario = "max_response_expected_spend",
#'   channel_constr_low = c(0.7, 0.7, 0.7, 0.7, 0.7),
#'   channel_constr_up = c(1.2, 1.5, 1.5, 1.5, 1.5),
#'   expected_spend = 100000,
#'   expected_spend_days = 90
#' )
#' }
#' @return List. Contains optimized allocation results and plots.
#' @export
robyn_allocator <- function(robyn_object = NULL,
                            select_build = 0,
                            InputCollect = NULL,
                            OutputCollect = NULL,
                            select_model = NULL,
                            optim_algo = "SLSQP_AUGLAG",
                            scenario = "max_historical_response",
                            expected_spend = NULL,
                            expected_spend_days = NULL,
                            channel_constr_low = 0.5,
                            channel_constr_up = 2,
                            maxeval = 100000,
                            constr_mode = "eq",
                            date_min = NULL,
                            date_max = NULL,
                            export = TRUE,
                            quiet = FALSE,
                            ui = FALSE) {

  #####################################
  #### Set local environment

  ## Collect inputs
  if (!is.null(robyn_object)) {
    imported <- robyn_import(robyn_object, select_build, quiet)
    InputCollect <- imported$InputCollect
    OutputCollect <- imported$OutputCollect
    select_model <- imported$select_model
  } else if (any(is.null(InputCollect), is.null(OutputCollect), is.null(select_model))) {
    stop("When 'robyn_object' is not provided, then InputCollect, OutputCollect, select_model must be provided")
  }

  message(paste(">>> Running budget allocator for model ID", select_model, "..."))

  ## Set local data & params values
  if (TRUE) {
    dt_mod <- InputCollect$dt_mod
    paid_media_vars <- InputCollect$paid_media_vars
    paid_media_spends <- InputCollect$paid_media_spends
    startRW <- InputCollect$rollingWindowStartWhich
    endRW <- InputCollect$rollingWindowEndWhich
    adstock <- InputCollect$adstock
    media_order <- order(paid_media_spends)
    mediaVarSorted <- paid_media_vars[media_order]
    mediaSpendSorted <- paid_media_spends[media_order]
  }

  ## Check inputs and parameters
  check_allocator(
    OutputCollect, select_model, paid_media_spends, scenario,
    channel_constr_low, channel_constr_up,
    expected_spend, expected_spend_days, constr_mode
  )

  # Channels contrains
  # channel_constr_low <- rep(0.8, length(paid_media_spends))
  # channel_constr_up <- rep(1.2, length(paid_media_spends))
<<<<<<< HEAD
  if (length(channel_constr_low) == 1) {
    channel_constr_low <- rep(channel_constr_low, length(paid_media_spends))
  }
  if (length(channel_constr_up) == 1) {
    channel_constr_up <- rep(channel_constr_up, length(paid_media_spends))
  }
=======
  if (length(channel_constr_low) == 1)
    channel_constr_low <- rep(channel_constr_low, length(paid_media_spends))
  if (length(channel_constr_up) == 1)
    channel_constr_up <- rep(channel_constr_up, length(paid_media_spends))
>>>>>>> c3b1cf78
  names(channel_constr_low) <- paid_media_spends
  names(channel_constr_up) <- paid_media_spends
  channel_constr_low <- channel_constr_low[media_order]
  channel_constr_up <- channel_constr_up[media_order]

  # Hyper-parameters and results
<<<<<<< HEAD
  dt_hyppar <- filter(OutputCollect$resultHypParam, .data$solID == select_model)
  dt_bestCoef <- filter(OutputCollect$xDecompAgg, .data$solID == select_model, .data$rn %in% paid_media_spends)

  ## Sort table and get filter for channels mmm coef reduced to 0
  dt_coef <- select(dt_bestCoef, .data$rn, .data$coef)
=======
  dt_hyppar <- OutputCollect$resultHypParam[solID == select_model]
  dt_bestCoef <- OutputCollect$xDecompAgg[solID == select_model & rn %in% paid_media_spends]

  ## Sort table and get filter for channels mmm coef reduced to 0
  dt_coef <- dt_bestCoef[, .(rn, coef)]
>>>>>>> c3b1cf78
  get_rn_order <- order(dt_bestCoef$rn)
  dt_coefSorted <- dt_coef[get_rn_order, ]
  dt_bestCoef <- dt_bestCoef[get_rn_order, ]
  coefSelectorSorted <- dt_coefSorted$coef > 0
  names(coefSelectorSorted) <- dt_coefSorted$rn

  ## Filter and sort all variables by name that is essential for the apply function later
  if (!all(coefSelectorSorted)) {
    chn_coef0 <- setdiff(names(coefSelectorSorted), mediaSpendSorted[coefSelectorSorted])
    message("Excluded in optimiser because their coefficients are 0: ", paste(chn_coef0, collapse = ", "))
<<<<<<< HEAD
  } else {
    chn_coef0 <- "None"
  }
  mediaSpendSortedFiltered <- mediaSpendSorted[coefSelectorSorted]
  dt_hyppar <- select(dt_hyppar, hyper_names(adstock, mediaSpendSortedFiltered)) %>%
    select(sort(colnames(.)))
  dt_bestCoef <- dt_bestCoef[dt_bestCoef$rn %in% mediaSpendSortedFiltered, ]
=======
  } else chn_coef0 <- "None"
  mediaSpendSortedFiltered <- mediaSpendSorted[coefSelectorSorted]
  dt_hyppar <- dt_hyppar[, .SD, .SDcols = hyper_names(adstock, mediaSpendSortedFiltered)]
  setcolorder(dt_hyppar, sort(names(dt_hyppar)))
  dt_bestCoef <- dt_bestCoef[rn %in% mediaSpendSortedFiltered]
>>>>>>> c3b1cf78
  channelConstrLowSorted <- channel_constr_low[mediaSpendSortedFiltered]
  channelConstrUpSorted <- channel_constr_up[mediaSpendSortedFiltered]

  ## Get adstock parameters for each channel
  getAdstockHypPar <- get_adstock_params(InputCollect, dt_hyppar)

  ## Get hill parameters for each channel
  hills <- get_hill_params(
    InputCollect, OutputCollect, dt_hyppar, dt_coef, mediaSpendSortedFiltered, select_model
  )
  alphas <- hills$alphas
  gammaTrans <- hills$gammaTrans
  coefsFiltered <- hills$coefsFiltered

  # Spend values based on date range set
<<<<<<< HEAD
  dt_optimCost <- slice(dt_mod, startRW:endRW)
=======
  dt_optimCost <- dt_mod %>% slice(startRW:endRW)
>>>>>>> c3b1cf78
  check_daterange(date_min, date_max, dt_optimCost$ds)
  if (is.null(date_min)) date_min <- min(dt_optimCost$ds)
  if (is.null(date_max)) date_max <- max(dt_optimCost$ds)
  if (date_min < min(dt_optimCost$ds)) date_min <- min(dt_optimCost$ds)
  if (date_max > max(dt_optimCost$ds)) date_max <- max(dt_optimCost$ds)
  histFiltered <- filter(dt_optimCost, .data$ds >= date_min & .data$ds <= date_max)
  nPeriod <- nrow(histFiltered)
  message(sprintf("Date Window: %s:%s (%s %ss)", date_min, date_max, nPeriod, InputCollect$intervalType))

  histSpendB <- select(histFiltered, any_of(mediaSpendSortedFiltered))
  histSpendTotal <- sum(histSpendB)
  histSpend <- unlist(summarise_all(select(histFiltered, any_of(mediaSpendSortedFiltered)), sum))
  histSpendUnit <- unlist(summarise_all(histSpendB, function(x) sum(x) / sum(x > 0)))
  histSpendUnit[is.nan(histSpendUnit)] <- 0
  histSpendUnitTotal <- sum(histSpendUnit, na.rm = TRUE)
  histSpendShare <- histSpendUnit / histSpendUnitTotal

  # Response values based on date range -> mean spend
  noSpendMedia <- histResponseUnitModel <- NULL
  for (i in seq_along(mediaSpendSortedFiltered)) {
    if (histSpendUnit[i] > 0) {
      val <- robyn_response(
        robyn_object = robyn_object,
        select_build = select_build,
        mediaSpendSortedFiltered[i],
        select_model = select_model,
        metric_value = histSpendUnit[i],
        dt_hyppar = OutputCollect$resultHypParam,
        dt_coef = OutputCollect$xDecompAgg,
        InputCollect = InputCollect,
        OutputCollect = OutputCollect,
        quiet = quiet
      )$response
    } else {
      val <- 0
      noSpendMedia <- c(noSpendMedia, mediaSpendSortedFiltered[i])
    }
    histResponseUnitModel <- c(histResponseUnitModel, val)
<<<<<<< HEAD
  }
  names(histResponseUnitModel) <- mediaSpendSortedFiltered
  if (!is.null(noSpendMedia) & !quiet) {
    message("Media variables with 0 spending during this date window: ", v2t(noSpendMedia))
  }

  ## Build constraints function with scenarios
  if ("max_historical_response" %in% scenario) {
    expected_spend <- histSpendTotal
    expSpendUnitTotal <- histSpendUnitTotal
  } else {
    expSpendUnitTotal <- expected_spend / (expected_spend_days / InputCollect$dayInterval)
  }
=======
  }
  names(histResponseUnitModel) <- mediaSpendSortedFiltered
  if (!is.null(noSpendMedia) & !quiet)
    message("Media variables with 0 spending during this date window: ", v2t(noSpendMedia))

  ## Build constraints function with scenarios
  if ("max_historical_response" %in% scenario) {
    expected_spend <- histSpendTotal
    expSpendUnitTotal <- histSpendUnitTotal
  } else {
    expSpendUnitTotal <- expected_spend / (expected_spend_days / InputCollect$dayInterval)
  }
>>>>>>> c3b1cf78

  # Gather all values that will be used internally on optim (nloptr)
  eval_list <- list(
    coefsFiltered = coefsFiltered,
    alphas = alphas,
    gammaTrans = gammaTrans,
    mediaSpendSortedFiltered = mediaSpendSortedFiltered,
    expSpendUnitTotal = expSpendUnitTotal
  )
  # So we can implicitly use these values within eval_f()
  options("ROBYN_TEMP" = eval_list)

  # eval_f(c(1,1))
  # $objective
  # [1] -0.02318446
  # $gradient
  # [1] -1.923670e-06 -8.148831e-06 -3.163465e-02 -3.553371e-05
  # $objective.channel
  # [1] -6.590166e-07 -3.087475e-06 -2.316821e-02 -1.250144e-05

  ## Set initial values and bounds
  x0 <- lb <- histSpendUnit * channelConstrLowSorted
  ub <- histSpendUnit * channelConstrUpSorted

  ## Set optim options
  if (optim_algo == "MMA_AUGLAG") {
    local_opts <- list(
      "algorithm" = "NLOPT_LD_MMA",
      "xtol_rel" = 1.0e-10
    )
  } else if (optim_algo == "SLSQP_AUGLAG") {
    local_opts <- list(
      "algorithm" = "NLOPT_LD_SLSQP",
      "xtol_rel" = 1.0e-10
    )
  }

  ## Run optim
  nlsMod <- nloptr::nloptr(
    x0 = x0,
    eval_f = eval_f,
    eval_g_eq = if (constr_mode == "eq") eval_g_eq else NULL,
    eval_g_ineq = if (constr_mode == "ineq") eval_g_ineq else NULL,
    lb = lb, ub = ub,
    opts = list(
      "algorithm" = "NLOPT_LD_AUGLAG",
      "xtol_rel" = 1.0e-10,
      "maxeval" = maxeval,
      "local_opts" = local_opts
    )
  )

  ## Collect output
<<<<<<< HEAD
  dt_optimOut <- data.frame(
=======
  dt_optimOut <- data.table(
>>>>>>> c3b1cf78
    solID = select_model,
    dep_var_type = InputCollect$dep_var_type,
    channels = mediaSpendSortedFiltered,
    date_min = date_min,
    date_max = date_max,
    periods = sprintf("%s %ss", nPeriod, InputCollect$intervalType),
    constr_low = channelConstrLowSorted,
    constr_up = channelConstrUpSorted,
    # Initial
    histSpend = histSpend,
    histSpendTotal = histSpendTotal,
    initSpendUnitTotal = histSpendUnitTotal,
    initSpendUnit = histSpendUnit,
    initSpendShare = histSpendShare,
    initResponseUnit = histResponseUnitModel,
    initResponseUnitTotal = sum(histResponseUnitModel),
    initRoiUnit = histResponseUnitModel / histSpendUnit,
    # Expected
    expSpendTotal = expected_spend,
    expSpendUnitTotal = expSpendUnitTotal,
    expSpendUnitDelta = expSpendUnitTotal / histSpendUnitTotal - 1,
    # Optimized
    optmSpendUnit = nlsMod$solution,
    optmSpendUnitDelta = (nlsMod$solution / histSpendUnit - 1),
    optmSpendUnitTotal = sum(nlsMod$solution),
    optmSpendUnitTotalDelta = sum(nlsMod$solution) / histSpendUnitTotal - 1,
    optmSpendShareUnit = nlsMod$solution / sum(nlsMod$solution),
    optmResponseUnit = -eval_f(nlsMod$solution)[["objective.channel"]],
    optmResponseUnitTotal = sum(-eval_f(nlsMod$solution)[["objective.channel"]]),
    optmRoiUnit = -eval_f(nlsMod$solution)[["objective.channel"]] / nlsMod$solution,
    optmResponseUnitLift = (-eval_f(nlsMod$solution)[["objective.channel"]] / histResponseUnitModel) - 1
<<<<<<< HEAD
  ) %>%
    mutate(optmResponseUnitTotalLift = (.data$optmResponseUnitTotal / .data$initResponseUnitTotal) - 1)
=======
  )
  dt_optimOut[, optmResponseUnitTotalLift := (optmResponseUnitTotal / initResponseUnitTotal) - 1]
>>>>>>> c3b1cf78
  .Options$ROBYN_TEMP <- NULL # Clean auxiliary method

  ## Plot allocator results
  plots <- allocation_plots(InputCollect, OutputCollect, dt_optimOut, select_model, scenario, export, quiet)
<<<<<<< HEAD

  ## Export results into CSV
  if (export) {
    export_dt_optimOut <- dt_optimOut
    if (InputCollect$dep_var_type == "conversion") {
      colnames(export_dt_optimOut) <- gsub("Roi", "CPA", colnames(export_dt_optimOut))
    }
    write.csv(export_dt_optimOut, paste0(OutputCollect$plot_folder, select_model, "_reallocated.csv"))
  }

  output <- list(
    dt_optimOut = dt_optimOut,
    nlsMod = nlsMod,
    plots = plots,
    scenario = scenario,
    expected_spend = expected_spend,
    expected_spend_days = expected_spend_days,
    skipped = chn_coef0,
    no_spend = noSpendMedia,
    ui = if (ui) plots else NULL
  )

  class(output) <- c("robyn_allocator", class(output))
  return(output)
}

#' @rdname robyn_allocator
#' @aliases robyn_allocator
#' @param x \code{robyn_allocator()} output.
#' @export
print.robyn_allocator <- function(x, ...) {
  temp <- x$dt_optimOut[!is.nan(x$dt_optimOut$optmRoiUnit), ]
  print(glued(
    "
Model ID: {x$dt_optimOut$solID[1]}
Scenario: {scenario}
Dep. Variable Type: {temp$dep_var_type[1]}
Media Skipped (coef = 0): {paste0(x$skipped, collapse = ',')} {no_spend}
Relative Spend Increase: {spend_increase_p}% ({spend_increase}{scenario_plus})
Total Response Increase (Optimized): {signif(100 * x$dt_optimOut$optmResponseUnitTotalLift[1], 3)}%
Window: {x$dt_optimOut$date_min[1]}:{x$dt_optimOut$date_max[1]} ({x$dt_optimOut$periods[1]})

Allocation Summary:
  {summary}
",
    scenario = ifelse(
      x$scenario == "max_historical_response",
      "Maximum Historical Response",
      "Maximum Response with Expected Spend"
    ),
    no_spend = ifelse(!is.null(x$no_spend), paste("| (spend = 0):", v2t(x$no_spend, quotes = FALSE)), ""),
    spend_increase_p = signif(100 * x$dt_optimOut$expSpendUnitDelta[1], 3),
    spend_increase = formatNum(
      sum(x$dt_optimOut$optmSpendUnitTotal) - sum(x$dt_optimOut$initSpendUnitTotal),
      abbr = TRUE, sign = TRUE
    ),
    scenario_plus = ifelse(
      x$scenario == "max_response_expected_spend",
      sprintf(" in %s days", x$expected_spend_days), ""
    ),
    summary = paste(sprintf(
      "
- %s:
  Optimizable Range (bounds): [%s%%, %s%%]
  Mean Spend Share (avg): %s%% -> Optimized = %s%%
  Mean Response: %s -> Optimized = %s
  Mean Spend (per time unit): %s -> Optimized = %s [Delta = %s%%]",
      temp$channels,
      100 * temp$constr_low - 100,
      100 * temp$constr_up - 100,
      signif(100 * temp$initSpendShare, 3),
      signif(100 * temp$optmSpendShareUnit, 3),
      formatNum(temp$initResponseUnit, 0),
      formatNum(temp$optmResponseUnit, 0),
      formatNum(temp$initSpendUnit, 3, abbr = TRUE),
      formatNum(temp$optmSpendUnit, 3, abbr = TRUE),
      formatNum(100 * temp$optmSpendUnitDelta, signif = 2)
    ), collapse = "\n  ")
  ))
}

#' @rdname robyn_allocator
#' @aliases robyn_allocator
#' @param x \code{robyn_allocator()} output.
#' @export
plot.robyn_allocator <- function(x, ...) plot(x$plots$plots, ...)

robyn_import <- function(robyn_object, select_build, quiet) {
  if (!file.exists(robyn_object)) {
    stop("File does not exist or is somewhere else. Check: ", robyn_object)
  } else {
    Robyn <- readRDS(robyn_object)
    objectPath <- dirname(robyn_object)
    objectName <- sub("'\\..*$", "", basename(robyn_object))
  }
  select_build_all <- 0:(length(Robyn) - 1)
  if (is.null(select_build)) {
    select_build <- max(select_build_all)
    if (!quiet) {
      message(
        "Using latest model: ", ifelse(select_build == 0, "initial model", paste0("refresh model #", select_build)), " for the response function"
      )
    }
  }
  if (!(select_build %in% select_build_all) | length(select_build) != 1) {
    stop("Input 'select_build' must be one value of ", paste(select_build_all, collapse = ", "))
  }
  listName <- ifelse(select_build == 0, "listInit", paste0("listRefresh", select_build))
  InputCollect <- Robyn[[listName]][["InputCollect"]]
  OutputCollect <- Robyn[[listName]][["OutputCollect"]]
  select_model <- OutputCollect$selectID
  return(list(InputCollect = InputCollect, OutputCollect = OutputCollect, select_model = select_model))
}

eval_f <- function(X) {

  # eval_list <- get("eval_list", pos = as.environment(-1))
  eval_list <- getOption("ROBYN_TEMP")
  # mm_lm_coefs <- eval_list[["mm_lm_coefs"]]
  coefsFiltered <- eval_list[["coefsFiltered"]]
  alphas <- eval_list[["alphas"]]
  gammaTrans <- eval_list[["gammaTrans"]]
  mediaSpendSortedFiltered <- eval_list[["mediaSpendSortedFiltered"]]
  # exposure_selectorSortedFiltered <- eval_list[["exposure_selectorSortedFiltered"]]
  # vmaxVec <- eval_list[["vmaxVec"]]
  # kmVec <- eval_list[["kmVec"]]

  fx_objective <- function(x, coeff, alpha, gammaTran
                           # , chnName, vmax, km, criteria
  ) {
    # Apply Michaelis Menten model to scale spend to exposure
    # if (criteria) {
    #   xScaled <- mic_men(x = x, Vmax = vmax, Km = km) # vmax * x / (km + x)
    # } else if (chnName %in% names(mm_lm_coefs)) {
    #   xScaled <- x * mm_lm_coefs[chnName]
    # } else {
    #   xScaled <- x
    # }

    # Adstock scales
    xAdstocked <- x
    # Hill transformation
    xOut <- coeff * sum((1 + gammaTran**alpha / xAdstocked**alpha)**-1)
    xOut
    return(xOut)
  }

  objective <- -sum(mapply(
    fx_objective,
    x = X,
    coeff = coefsFiltered,
    alpha = alphas,
    gammaTran = gammaTrans,
    # chnName = mediaSpendSortedFiltered,
    # vmax = vmaxVec,
    # km = kmVec,
    # criteria = exposure_selectorSortedFiltered,
    SIMPLIFY = TRUE
  ))

  # https://www.derivative-calculator.net/ on the objective function 1/(1+gamma^alpha / x^alpha)
  fx_gradient <- function(x, coeff, alpha, gammaTran
                          # , chnName, vmax, km, criteria
  ) {
    # Apply Michaelis Menten model to scale spend to exposure
    # if (criteria) {
    #   xScaled <- mic_men(x = x, Vmax = vmax, Km = km) # vmax * x / (km + x)
    # } else if (chnName %in% names(mm_lm_coefs)) {
    #   xScaled <- x * mm_lm_coefs[chnName]
    # } else {
    #   xScaled <- x
    # }

    # Adstock scales
    xAdstocked <- x
    xOut <- -coeff * sum((alpha * (gammaTran**alpha) * (xAdstocked**(alpha - 1))) / (xAdstocked**alpha + gammaTran**alpha)**2)
    return(xOut)
  }

  gradient <- c(mapply(
    fx_gradient,
    x = X,
    coeff = coefsFiltered,
    alpha = alphas,
    gammaTran = gammaTrans,
    # chnName = mediaSpendSortedFiltered,
    # vmax = vmaxVec,
    # km = kmVec,
    # criteria = exposure_selectorSortedFiltered,
    SIMPLIFY = TRUE
  ))

  fx_objective.chanel <- function(x, coeff, alpha, gammaTran
                                  # , chnName, vmax, km, criteria
=======

  ## Export results into CSV
  if (export) {
    export_dt_optimOut <- dt_optimOut
    if (InputCollect$dep_var_type == "conversion")
      colnames(export_dt_optimOut) <- gsub("Roi", "CPA", colnames(export_dt_optimOut))
    fwrite(export_dt_optimOut, paste0(OutputCollect$plot_folder, select_model, "_reallocated.csv"))
  }

  output <- list(
    dt_optimOut = dt_optimOut,
    nlsMod = nlsMod,
    plots = plots,
    scenario = scenario,
    expected_spend = expected_spend,
    expected_spend_days = expected_spend_days,
    skipped = chn_coef0,
    no_spend = noSpendMedia,
    ui = if (ui) plots else NULL
  )

  class(output) <- c("robyn_allocator", class(output))
  return(output)
}

#' @rdname robyn_allocator
#' @aliases robyn_allocator
#' @param x \code{robyn_allocator()} output.
#' @export
print.robyn_allocator <- function(x, ...) {
  temp <- x$dt_optimOut[!is.nan(x$dt_optimOut$optmRoiUnit),]
  print(glued(
    "
Model ID: {x$dt_optimOut$solID[1]}
Scenario: {scenario}
Dep. Variable Type: {temp$dep_var_type[1]}
Media Skipped (coef = 0): {paste0(x$skipped, collapse = ',')} {no_spend}
Relative Spend Increase: {spend_increase_p}% ({spend_increase}{scenario_plus})
Total Response Increase (Optimized): {signif(100 * x$dt_optimOut$optmResponseUnitTotalLift[1], 3)}%
Window: {x$dt_optimOut$date_min[1]}:{x$dt_optimOut$date_max[1]} ({x$dt_optimOut$periods[1]})

Allocation Summary:
  {summary}
",
    scenario = ifelse(
      x$scenario == "max_historical_response",
      "Maximum Historical Response",
      "Maximum Response with Expected Spend"),
    no_spend = ifelse(!is.null(x$no_spend), paste('| (spend = 0):', v2t(x$no_spend, quotes = FALSE)), ''),
    spend_increase_p = signif(100 * x$dt_optimOut$expSpendUnitDelta[1], 3),
    spend_increase = formatNum(
      sum(x$dt_optimOut$optmSpendUnitTotal) - sum(x$dt_optimOut$initSpendUnitTotal),
      abbr = TRUE, sign = TRUE
    ),
    scenario_plus = ifelse(
      x$scenario == "max_response_expected_spend",
      sprintf(" in %s days", x$expected_spend_days), ""),
    summary = paste(sprintf(
      "
- %s:
  Optimizable Range (bounds): [%s%%, %s%%]
  Mean Spend Share (avg): %s%% -> Optimized = %s%%
  Mean Response: %s -> Optimized = %s
  Mean Spend (per time unit): %s -> Optimized = %s [Delta = %s%%]",
      temp$channels,
      100 * temp$constr_low - 100,
      100 * temp$constr_up - 100,
      signif(100 * temp$initSpendShare, 3),
      signif(100 * temp$optmSpendShareUnit, 3),
      formatNum(temp$initResponseUnit, 0),
      formatNum(temp$optmResponseUnit, 0),
      formatNum(temp$initSpendUnit, 3, abbr = TRUE),
      formatNum(temp$optmSpendUnit, 3, abbr = TRUE),
      formatNum(100 * temp$optmSpendUnitDelta, signif = 2)
    ), collapse = "\n  ")
  ))
}

#' @rdname robyn_allocator
#' @aliases robyn_allocator
#' @param x \code{robyn_allocator()} output.
#' @export
plot.robyn_allocator <- function(x, ...) plot(x$plots$plots, ...)

robyn_import <- function(robyn_object, select_build, quiet) {
  if (!file.exists(robyn_object)) {
    stop("File does not exist or is somewhere else. Check: ", robyn_object)
  } else {
    Robyn <- readRDS(robyn_object)
    objectPath <- dirname(robyn_object)
    objectName <- sub("'\\..*$", "", basename(robyn_object))
  }
  select_build_all <- 0:(length(Robyn) - 1)
  if (is.null(select_build)) {
    select_build <- max(select_build_all)
    if (!quiet) {
      message(
        "Using latest model: ", ifelse(select_build == 0, "initial model", paste0("refresh model #", select_build)), " for the response function"
      )
    }
  }
  if (!(select_build %in% select_build_all) | length(select_build) != 1) {
    stop("Input 'select_build' must be one value of ", paste(select_build_all, collapse = ", "))
  }
  listName <- ifelse(select_build == 0, "listInit", paste0("listRefresh", select_build))
  InputCollect <- Robyn[[listName]][["InputCollect"]]
  OutputCollect <- Robyn[[listName]][["OutputCollect"]]
  select_model <- OutputCollect$selectID
  return(list(InputCollect = InputCollect, OutputCollect = OutputCollect, select_model = select_model))
}

eval_f <- function(X) {

  # eval_list <- get("eval_list", pos = as.environment(-1))
  eval_list <- getOption("ROBYN_TEMP")
  # mm_lm_coefs <- eval_list[["mm_lm_coefs"]]
  coefsFiltered <- eval_list[["coefsFiltered"]]
  alphas <- eval_list[["alphas"]]
  gammaTrans <- eval_list[["gammaTrans"]]
  mediaSpendSortedFiltered <- eval_list[["mediaSpendSortedFiltered"]]
  # exposure_selectorSortedFiltered <- eval_list[["exposure_selectorSortedFiltered"]]
  # vmaxVec <- eval_list[["vmaxVec"]]
  # kmVec <- eval_list[["kmVec"]]

  fx_objective <- function(x, coeff, alpha, gammaTran
                           # , chnName, vmax, km, criteria
>>>>>>> c3b1cf78
  ) {
    # Apply Michaelis Menten model to scale spend to exposure
    # if (criteria) {
    #   xScaled <- mic_men(x = x, Vmax = vmax, Km = km) # vmax * x / (km + x)
    # } else if (chnName %in% names(mm_lm_coefs)) {
    #   xScaled <- x * mm_lm_coefs[chnName]
    # } else {
    #   xScaled <- x
    # }

    # Adstock scales
    xAdstocked <- x
<<<<<<< HEAD
    xOut <- -coeff * sum((1 + gammaTran**alpha / xAdstocked**alpha)**-1)
    return(xOut)
  }

  objective.channel <- mapply(
    fx_objective.chanel,
    x = X,
    coeff = coefsFiltered,
    alpha = alphas,
    gammaTran = gammaTrans,
    # chnName = mediaSpendSortedFiltered,
    # vmax = vmaxVec,
    # km = kmVec,
    # criteria = exposure_selectorSortedFiltered,
    SIMPLIFY = TRUE
  )

  optm <- list(objective = objective, gradient = gradient, objective.channel = objective.channel)
  return(optm)
}

eval_g_eq <- function(X) {
  eval_list <- getOption("ROBYN_TEMP")
  constr <- sum(X) - eval_list$expSpendUnitTotal
  grad <- rep(1, length(X))
  return(list(
    "constraints" = constr,
    "jacobian" = grad
  ))
}

eval_g_ineq <- function(X) {
  eval_list <- getOption("ROBYN_TEMP")
  constr <- sum(X) - eval_list$expSpendUnitTotal
  grad <- rep(1, length(X))
  return(list(
    "constraints" = constr,
    "jacobian" = grad
  ))
}




get_adstock_params <- function(InputCollect, dt_hyppar) {
  if (InputCollect$adstock == "geometric") {
    getAdstockHypPar <- unlist(select(dt_hyppar, na.omit(str_extract(names(dt_hyppar), ".*_thetas"))))
  } else if (InputCollect$adstock %in% c("weibull_cdf", "weibull_pdf")) {
    getAdstockHypPar <- unlist(select(dt_hyppar, na.omit(str_extract(names(dt_hyppar), ".*_shapes|.*_scales"))))
  }
  return(getAdstockHypPar)
}

get_hill_params <- function(InputCollect, OutputCollect, dt_hyppar, dt_coef, mediaSpendSortedFiltered, select_model) {
  hillHypParVec <- unlist(select(dt_hyppar, na.omit(str_extract(names(dt_hyppar), ".*_alphas|.*_gammas"))))
=======
    # Hill transformation
    xOut <- coeff * sum((1 + gammaTran**alpha / xAdstocked**alpha)**-1)
    xOut
    return(xOut)
  }

  objective <- -sum(mapply(
    fx_objective,
    x = X,
    coeff = coefsFiltered,
    alpha = alphas,
    gammaTran = gammaTrans,
    # chnName = mediaSpendSortedFiltered,
    # vmax = vmaxVec,
    # km = kmVec,
    # criteria = exposure_selectorSortedFiltered,
    SIMPLIFY = TRUE
  ))

  # https://www.derivative-calculator.net/ on the objective function 1/(1+gamma^alpha / x^alpha)
  fx_gradient <- function(x, coeff, alpha, gammaTran
                          # , chnName, vmax, km, criteria
  ) {
    # Apply Michaelis Menten model to scale spend to exposure
    # if (criteria) {
    #   xScaled <- mic_men(x = x, Vmax = vmax, Km = km) # vmax * x / (km + x)
    # } else if (chnName %in% names(mm_lm_coefs)) {
    #   xScaled <- x * mm_lm_coefs[chnName]
    # } else {
    #   xScaled <- x
    # }

    # Adstock scales
    xAdstocked <- x
    xOut <- -coeff * sum((alpha * (gammaTran**alpha) * (xAdstocked**(alpha - 1))) / (xAdstocked**alpha + gammaTran**alpha)**2)
    return(xOut)
  }

  gradient <- c(mapply(
    fx_gradient,
    x = X,
    coeff = coefsFiltered,
    alpha = alphas,
    gammaTran = gammaTrans,
    # chnName = mediaSpendSortedFiltered,
    # vmax = vmaxVec,
    # km = kmVec,
    # criteria = exposure_selectorSortedFiltered,
    SIMPLIFY = TRUE
  ))

  fx_objective.chanel <- function(x, coeff, alpha, gammaTran
                                  # , chnName, vmax, km, criteria
  ) {
    # Apply Michaelis Menten model to scale spend to exposure
    # if (criteria) {
    #   xScaled <- mic_men(x = x, Vmax = vmax, Km = km) # vmax * x / (km + x)
    # } else if (chnName %in% names(mm_lm_coefs)) {
    #   xScaled <- x * mm_lm_coefs[chnName]
    # } else {
    #   xScaled <- x
    # }

    # Adstock scales
    xAdstocked <- x
    xOut <- -coeff * sum((1 + gammaTran**alpha / xAdstocked**alpha)**-1)
    return(xOut)
  }

  objective.channel <- mapply(
    fx_objective.chanel,
    x = X,
    coeff = coefsFiltered,
    alpha = alphas,
    gammaTran = gammaTrans,
    # chnName = mediaSpendSortedFiltered,
    # vmax = vmaxVec,
    # km = kmVec,
    # criteria = exposure_selectorSortedFiltered,
    SIMPLIFY = TRUE
  )

  optm <- list(objective = objective, gradient = gradient, objective.channel = objective.channel)
  return(optm)
}

eval_g_eq <- function(X) {
  eval_list <- getOption("ROBYN_TEMP")
  constr <- sum(X) - eval_list$expSpendUnitTotal
  grad <- rep(1, length(X))
  return(list(
    "constraints" = constr,
    "jacobian" = grad
  ))
}

eval_g_ineq <- function(X) {
  eval_list <- getOption("ROBYN_TEMP")
  constr <- sum(X) - eval_list$expSpendUnitTotal
  grad <- rep(1, length(X))
  return(list(
    "constraints" = constr,
    "jacobian" = grad
  ))
}

get_adstock_params <- function(InputCollect, dt_hyppar) {
  if (InputCollect$adstock == "geometric") {
    getAdstockHypPar <- unlist(dt_hyppar[, .SD, .SDcols = na.omit(str_extract(names(dt_hyppar), ".*_thetas"))])
  } else if (InputCollect$adstock %in% c("weibull_cdf", "weibull_pdf")) {
    getAdstockHypPar <- unlist(dt_hyppar[, .SD, .SDcols = na.omit(str_extract(names(dt_hyppar), ".*_shapes|.*_scales"))])
  }
  return(getAdstockHypPar)
}

get_hill_params <- function(InputCollect, OutputCollect, dt_hyppar, dt_coef, mediaSpendSortedFiltered, select_model) {
  hillHypParVec <- unlist(dt_hyppar[, .SD, .SDcols = na.omit(str_extract(names(dt_hyppar), ".*_alphas|.*_gammas"))])
>>>>>>> c3b1cf78
  alphas <- hillHypParVec[str_which(names(hillHypParVec), "_alphas")]
  gammas <- hillHypParVec[str_which(names(hillHypParVec), "_gammas")]
  startRW <- InputCollect$rollingWindowStartWhich
  endRW <- InputCollect$rollingWindowEndWhich
<<<<<<< HEAD
  chnAdstocked <- filter(
    OutputCollect$mediaVecCollect,
    .data$type == "adstockedMedia",
    .data$solID == select_model
  ) %>%
    select(all_of(mediaSpendSortedFiltered)) %>%
    slice(startRW:endRW)
=======
  chnAdstocked <- OutputCollect$mediaVecCollect[
    type == "adstockedMedia" & solID == select_model, mediaSpendSortedFiltered,
    with = FALSE
  ][startRW:endRW]
>>>>>>> c3b1cf78
  gammaTrans <- mapply(function(gamma, x) {
    round(quantile(seq(range(x)[1], range(x)[2], length.out = 100), gamma), 4)
  }, gamma = gammas, x = chnAdstocked)
  names(gammaTrans) <- names(gammas)
<<<<<<< HEAD
  coefs <- dt_coef$coef
  names(coefs) <- dt_coef$rn
=======
  coefs <- dt_coef[, coef]
  names(coefs) <- dt_coef[, rn]
>>>>>>> c3b1cf78
  coefsFiltered <- coefs[mediaSpendSortedFiltered]
  return(list(
    alphas = alphas,
    gammaTrans = gammaTrans,
    coefsFiltered = coefsFiltered
  ))
}<|MERGE_RESOLUTION|>--- conflicted
+++ resolved
@@ -151,38 +151,23 @@
   # Channels contrains
   # channel_constr_low <- rep(0.8, length(paid_media_spends))
   # channel_constr_up <- rep(1.2, length(paid_media_spends))
-<<<<<<< HEAD
   if (length(channel_constr_low) == 1) {
     channel_constr_low <- rep(channel_constr_low, length(paid_media_spends))
   }
   if (length(channel_constr_up) == 1) {
     channel_constr_up <- rep(channel_constr_up, length(paid_media_spends))
   }
-=======
-  if (length(channel_constr_low) == 1)
-    channel_constr_low <- rep(channel_constr_low, length(paid_media_spends))
-  if (length(channel_constr_up) == 1)
-    channel_constr_up <- rep(channel_constr_up, length(paid_media_spends))
->>>>>>> c3b1cf78
   names(channel_constr_low) <- paid_media_spends
   names(channel_constr_up) <- paid_media_spends
   channel_constr_low <- channel_constr_low[media_order]
   channel_constr_up <- channel_constr_up[media_order]
 
   # Hyper-parameters and results
-<<<<<<< HEAD
   dt_hyppar <- filter(OutputCollect$resultHypParam, .data$solID == select_model)
   dt_bestCoef <- filter(OutputCollect$xDecompAgg, .data$solID == select_model, .data$rn %in% paid_media_spends)
 
   ## Sort table and get filter for channels mmm coef reduced to 0
   dt_coef <- select(dt_bestCoef, .data$rn, .data$coef)
-=======
-  dt_hyppar <- OutputCollect$resultHypParam[solID == select_model]
-  dt_bestCoef <- OutputCollect$xDecompAgg[solID == select_model & rn %in% paid_media_spends]
-
-  ## Sort table and get filter for channels mmm coef reduced to 0
-  dt_coef <- dt_bestCoef[, .(rn, coef)]
->>>>>>> c3b1cf78
   get_rn_order <- order(dt_bestCoef$rn)
   dt_coefSorted <- dt_coef[get_rn_order, ]
   dt_bestCoef <- dt_bestCoef[get_rn_order, ]
@@ -193,7 +178,6 @@
   if (!all(coefSelectorSorted)) {
     chn_coef0 <- setdiff(names(coefSelectorSorted), mediaSpendSorted[coefSelectorSorted])
     message("Excluded in optimiser because their coefficients are 0: ", paste(chn_coef0, collapse = ", "))
-<<<<<<< HEAD
   } else {
     chn_coef0 <- "None"
   }
@@ -201,13 +185,6 @@
   dt_hyppar <- select(dt_hyppar, hyper_names(adstock, mediaSpendSortedFiltered)) %>%
     select(sort(colnames(.)))
   dt_bestCoef <- dt_bestCoef[dt_bestCoef$rn %in% mediaSpendSortedFiltered, ]
-=======
-  } else chn_coef0 <- "None"
-  mediaSpendSortedFiltered <- mediaSpendSorted[coefSelectorSorted]
-  dt_hyppar <- dt_hyppar[, .SD, .SDcols = hyper_names(adstock, mediaSpendSortedFiltered)]
-  setcolorder(dt_hyppar, sort(names(dt_hyppar)))
-  dt_bestCoef <- dt_bestCoef[rn %in% mediaSpendSortedFiltered]
->>>>>>> c3b1cf78
   channelConstrLowSorted <- channel_constr_low[mediaSpendSortedFiltered]
   channelConstrUpSorted <- channel_constr_up[mediaSpendSortedFiltered]
 
@@ -223,11 +200,7 @@
   coefsFiltered <- hills$coefsFiltered
 
   # Spend values based on date range set
-<<<<<<< HEAD
   dt_optimCost <- slice(dt_mod, startRW:endRW)
-=======
-  dt_optimCost <- dt_mod %>% slice(startRW:endRW)
->>>>>>> c3b1cf78
   check_daterange(date_min, date_max, dt_optimCost$ds)
   if (is.null(date_min)) date_min <- min(dt_optimCost$ds)
   if (is.null(date_max)) date_max <- max(dt_optimCost$ds)
@@ -266,7 +239,6 @@
       noSpendMedia <- c(noSpendMedia, mediaSpendSortedFiltered[i])
     }
     histResponseUnitModel <- c(histResponseUnitModel, val)
-<<<<<<< HEAD
   }
   names(histResponseUnitModel) <- mediaSpendSortedFiltered
   if (!is.null(noSpendMedia) & !quiet) {
@@ -280,20 +252,6 @@
   } else {
     expSpendUnitTotal <- expected_spend / (expected_spend_days / InputCollect$dayInterval)
   }
-=======
-  }
-  names(histResponseUnitModel) <- mediaSpendSortedFiltered
-  if (!is.null(noSpendMedia) & !quiet)
-    message("Media variables with 0 spending during this date window: ", v2t(noSpendMedia))
-
-  ## Build constraints function with scenarios
-  if ("max_historical_response" %in% scenario) {
-    expected_spend <- histSpendTotal
-    expSpendUnitTotal <- histSpendUnitTotal
-  } else {
-    expSpendUnitTotal <- expected_spend / (expected_spend_days / InputCollect$dayInterval)
-  }
->>>>>>> c3b1cf78
 
   # Gather all values that will be used internally on optim (nloptr)
   eval_list <- list(
@@ -347,11 +305,7 @@
   )
 
   ## Collect output
-<<<<<<< HEAD
   dt_optimOut <- data.frame(
-=======
-  dt_optimOut <- data.table(
->>>>>>> c3b1cf78
     solID = select_model,
     dep_var_type = InputCollect$dep_var_type,
     channels = mediaSpendSortedFiltered,
@@ -383,18 +337,12 @@
     optmResponseUnitTotal = sum(-eval_f(nlsMod$solution)[["objective.channel"]]),
     optmRoiUnit = -eval_f(nlsMod$solution)[["objective.channel"]] / nlsMod$solution,
     optmResponseUnitLift = (-eval_f(nlsMod$solution)[["objective.channel"]] / histResponseUnitModel) - 1
-<<<<<<< HEAD
   ) %>%
     mutate(optmResponseUnitTotalLift = (.data$optmResponseUnitTotal / .data$initResponseUnitTotal) - 1)
-=======
-  )
-  dt_optimOut[, optmResponseUnitTotalLift := (optmResponseUnitTotal / initResponseUnitTotal) - 1]
->>>>>>> c3b1cf78
   .Options$ROBYN_TEMP <- NULL # Clean auxiliary method
 
   ## Plot allocator results
   plots <- allocation_plots(InputCollect, OutputCollect, dt_optimOut, select_model, scenario, export, quiet)
-<<<<<<< HEAD
 
   ## Export results into CSV
   if (export) {
@@ -589,134 +537,6 @@
 
   fx_objective.chanel <- function(x, coeff, alpha, gammaTran
                                   # , chnName, vmax, km, criteria
-=======
-
-  ## Export results into CSV
-  if (export) {
-    export_dt_optimOut <- dt_optimOut
-    if (InputCollect$dep_var_type == "conversion")
-      colnames(export_dt_optimOut) <- gsub("Roi", "CPA", colnames(export_dt_optimOut))
-    fwrite(export_dt_optimOut, paste0(OutputCollect$plot_folder, select_model, "_reallocated.csv"))
-  }
-
-  output <- list(
-    dt_optimOut = dt_optimOut,
-    nlsMod = nlsMod,
-    plots = plots,
-    scenario = scenario,
-    expected_spend = expected_spend,
-    expected_spend_days = expected_spend_days,
-    skipped = chn_coef0,
-    no_spend = noSpendMedia,
-    ui = if (ui) plots else NULL
-  )
-
-  class(output) <- c("robyn_allocator", class(output))
-  return(output)
-}
-
-#' @rdname robyn_allocator
-#' @aliases robyn_allocator
-#' @param x \code{robyn_allocator()} output.
-#' @export
-print.robyn_allocator <- function(x, ...) {
-  temp <- x$dt_optimOut[!is.nan(x$dt_optimOut$optmRoiUnit),]
-  print(glued(
-    "
-Model ID: {x$dt_optimOut$solID[1]}
-Scenario: {scenario}
-Dep. Variable Type: {temp$dep_var_type[1]}
-Media Skipped (coef = 0): {paste0(x$skipped, collapse = ',')} {no_spend}
-Relative Spend Increase: {spend_increase_p}% ({spend_increase}{scenario_plus})
-Total Response Increase (Optimized): {signif(100 * x$dt_optimOut$optmResponseUnitTotalLift[1], 3)}%
-Window: {x$dt_optimOut$date_min[1]}:{x$dt_optimOut$date_max[1]} ({x$dt_optimOut$periods[1]})
-
-Allocation Summary:
-  {summary}
-",
-    scenario = ifelse(
-      x$scenario == "max_historical_response",
-      "Maximum Historical Response",
-      "Maximum Response with Expected Spend"),
-    no_spend = ifelse(!is.null(x$no_spend), paste('| (spend = 0):', v2t(x$no_spend, quotes = FALSE)), ''),
-    spend_increase_p = signif(100 * x$dt_optimOut$expSpendUnitDelta[1], 3),
-    spend_increase = formatNum(
-      sum(x$dt_optimOut$optmSpendUnitTotal) - sum(x$dt_optimOut$initSpendUnitTotal),
-      abbr = TRUE, sign = TRUE
-    ),
-    scenario_plus = ifelse(
-      x$scenario == "max_response_expected_spend",
-      sprintf(" in %s days", x$expected_spend_days), ""),
-    summary = paste(sprintf(
-      "
-- %s:
-  Optimizable Range (bounds): [%s%%, %s%%]
-  Mean Spend Share (avg): %s%% -> Optimized = %s%%
-  Mean Response: %s -> Optimized = %s
-  Mean Spend (per time unit): %s -> Optimized = %s [Delta = %s%%]",
-      temp$channels,
-      100 * temp$constr_low - 100,
-      100 * temp$constr_up - 100,
-      signif(100 * temp$initSpendShare, 3),
-      signif(100 * temp$optmSpendShareUnit, 3),
-      formatNum(temp$initResponseUnit, 0),
-      formatNum(temp$optmResponseUnit, 0),
-      formatNum(temp$initSpendUnit, 3, abbr = TRUE),
-      formatNum(temp$optmSpendUnit, 3, abbr = TRUE),
-      formatNum(100 * temp$optmSpendUnitDelta, signif = 2)
-    ), collapse = "\n  ")
-  ))
-}
-
-#' @rdname robyn_allocator
-#' @aliases robyn_allocator
-#' @param x \code{robyn_allocator()} output.
-#' @export
-plot.robyn_allocator <- function(x, ...) plot(x$plots$plots, ...)
-
-robyn_import <- function(robyn_object, select_build, quiet) {
-  if (!file.exists(robyn_object)) {
-    stop("File does not exist or is somewhere else. Check: ", robyn_object)
-  } else {
-    Robyn <- readRDS(robyn_object)
-    objectPath <- dirname(robyn_object)
-    objectName <- sub("'\\..*$", "", basename(robyn_object))
-  }
-  select_build_all <- 0:(length(Robyn) - 1)
-  if (is.null(select_build)) {
-    select_build <- max(select_build_all)
-    if (!quiet) {
-      message(
-        "Using latest model: ", ifelse(select_build == 0, "initial model", paste0("refresh model #", select_build)), " for the response function"
-      )
-    }
-  }
-  if (!(select_build %in% select_build_all) | length(select_build) != 1) {
-    stop("Input 'select_build' must be one value of ", paste(select_build_all, collapse = ", "))
-  }
-  listName <- ifelse(select_build == 0, "listInit", paste0("listRefresh", select_build))
-  InputCollect <- Robyn[[listName]][["InputCollect"]]
-  OutputCollect <- Robyn[[listName]][["OutputCollect"]]
-  select_model <- OutputCollect$selectID
-  return(list(InputCollect = InputCollect, OutputCollect = OutputCollect, select_model = select_model))
-}
-
-eval_f <- function(X) {
-
-  # eval_list <- get("eval_list", pos = as.environment(-1))
-  eval_list <- getOption("ROBYN_TEMP")
-  # mm_lm_coefs <- eval_list[["mm_lm_coefs"]]
-  coefsFiltered <- eval_list[["coefsFiltered"]]
-  alphas <- eval_list[["alphas"]]
-  gammaTrans <- eval_list[["gammaTrans"]]
-  mediaSpendSortedFiltered <- eval_list[["mediaSpendSortedFiltered"]]
-  # exposure_selectorSortedFiltered <- eval_list[["exposure_selectorSortedFiltered"]]
-  # vmaxVec <- eval_list[["vmaxVec"]]
-  # kmVec <- eval_list[["kmVec"]]
-
-  fx_objective <- function(x, coeff, alpha, gammaTran
-                           # , chnName, vmax, km, criteria
->>>>>>> c3b1cf78
   ) {
     # Apply Michaelis Menten model to scale spend to exposure
     # if (criteria) {
@@ -729,7 +549,6 @@
 
     # Adstock scales
     xAdstocked <- x
-<<<<<<< HEAD
     xOut <- -coeff * sum((1 + gammaTran**alpha / xAdstocked**alpha)**-1)
     return(xOut)
   }
@@ -771,9 +590,6 @@
   ))
 }
 
-
-
-
 get_adstock_params <- function(InputCollect, dt_hyppar) {
   if (InputCollect$adstock == "geometric") {
     getAdstockHypPar <- unlist(select(dt_hyppar, na.omit(str_extract(names(dt_hyppar), ".*_thetas"))))
@@ -785,130 +601,10 @@
 
 get_hill_params <- function(InputCollect, OutputCollect, dt_hyppar, dt_coef, mediaSpendSortedFiltered, select_model) {
   hillHypParVec <- unlist(select(dt_hyppar, na.omit(str_extract(names(dt_hyppar), ".*_alphas|.*_gammas"))))
-=======
-    # Hill transformation
-    xOut <- coeff * sum((1 + gammaTran**alpha / xAdstocked**alpha)**-1)
-    xOut
-    return(xOut)
-  }
-
-  objective <- -sum(mapply(
-    fx_objective,
-    x = X,
-    coeff = coefsFiltered,
-    alpha = alphas,
-    gammaTran = gammaTrans,
-    # chnName = mediaSpendSortedFiltered,
-    # vmax = vmaxVec,
-    # km = kmVec,
-    # criteria = exposure_selectorSortedFiltered,
-    SIMPLIFY = TRUE
-  ))
-
-  # https://www.derivative-calculator.net/ on the objective function 1/(1+gamma^alpha / x^alpha)
-  fx_gradient <- function(x, coeff, alpha, gammaTran
-                          # , chnName, vmax, km, criteria
-  ) {
-    # Apply Michaelis Menten model to scale spend to exposure
-    # if (criteria) {
-    #   xScaled <- mic_men(x = x, Vmax = vmax, Km = km) # vmax * x / (km + x)
-    # } else if (chnName %in% names(mm_lm_coefs)) {
-    #   xScaled <- x * mm_lm_coefs[chnName]
-    # } else {
-    #   xScaled <- x
-    # }
-
-    # Adstock scales
-    xAdstocked <- x
-    xOut <- -coeff * sum((alpha * (gammaTran**alpha) * (xAdstocked**(alpha - 1))) / (xAdstocked**alpha + gammaTran**alpha)**2)
-    return(xOut)
-  }
-
-  gradient <- c(mapply(
-    fx_gradient,
-    x = X,
-    coeff = coefsFiltered,
-    alpha = alphas,
-    gammaTran = gammaTrans,
-    # chnName = mediaSpendSortedFiltered,
-    # vmax = vmaxVec,
-    # km = kmVec,
-    # criteria = exposure_selectorSortedFiltered,
-    SIMPLIFY = TRUE
-  ))
-
-  fx_objective.chanel <- function(x, coeff, alpha, gammaTran
-                                  # , chnName, vmax, km, criteria
-  ) {
-    # Apply Michaelis Menten model to scale spend to exposure
-    # if (criteria) {
-    #   xScaled <- mic_men(x = x, Vmax = vmax, Km = km) # vmax * x / (km + x)
-    # } else if (chnName %in% names(mm_lm_coefs)) {
-    #   xScaled <- x * mm_lm_coefs[chnName]
-    # } else {
-    #   xScaled <- x
-    # }
-
-    # Adstock scales
-    xAdstocked <- x
-    xOut <- -coeff * sum((1 + gammaTran**alpha / xAdstocked**alpha)**-1)
-    return(xOut)
-  }
-
-  objective.channel <- mapply(
-    fx_objective.chanel,
-    x = X,
-    coeff = coefsFiltered,
-    alpha = alphas,
-    gammaTran = gammaTrans,
-    # chnName = mediaSpendSortedFiltered,
-    # vmax = vmaxVec,
-    # km = kmVec,
-    # criteria = exposure_selectorSortedFiltered,
-    SIMPLIFY = TRUE
-  )
-
-  optm <- list(objective = objective, gradient = gradient, objective.channel = objective.channel)
-  return(optm)
-}
-
-eval_g_eq <- function(X) {
-  eval_list <- getOption("ROBYN_TEMP")
-  constr <- sum(X) - eval_list$expSpendUnitTotal
-  grad <- rep(1, length(X))
-  return(list(
-    "constraints" = constr,
-    "jacobian" = grad
-  ))
-}
-
-eval_g_ineq <- function(X) {
-  eval_list <- getOption("ROBYN_TEMP")
-  constr <- sum(X) - eval_list$expSpendUnitTotal
-  grad <- rep(1, length(X))
-  return(list(
-    "constraints" = constr,
-    "jacobian" = grad
-  ))
-}
-
-get_adstock_params <- function(InputCollect, dt_hyppar) {
-  if (InputCollect$adstock == "geometric") {
-    getAdstockHypPar <- unlist(dt_hyppar[, .SD, .SDcols = na.omit(str_extract(names(dt_hyppar), ".*_thetas"))])
-  } else if (InputCollect$adstock %in% c("weibull_cdf", "weibull_pdf")) {
-    getAdstockHypPar <- unlist(dt_hyppar[, .SD, .SDcols = na.omit(str_extract(names(dt_hyppar), ".*_shapes|.*_scales"))])
-  }
-  return(getAdstockHypPar)
-}
-
-get_hill_params <- function(InputCollect, OutputCollect, dt_hyppar, dt_coef, mediaSpendSortedFiltered, select_model) {
-  hillHypParVec <- unlist(dt_hyppar[, .SD, .SDcols = na.omit(str_extract(names(dt_hyppar), ".*_alphas|.*_gammas"))])
->>>>>>> c3b1cf78
   alphas <- hillHypParVec[str_which(names(hillHypParVec), "_alphas")]
   gammas <- hillHypParVec[str_which(names(hillHypParVec), "_gammas")]
   startRW <- InputCollect$rollingWindowStartWhich
   endRW <- InputCollect$rollingWindowEndWhich
-<<<<<<< HEAD
   chnAdstocked <- filter(
     OutputCollect$mediaVecCollect,
     .data$type == "adstockedMedia",
@@ -916,23 +612,12 @@
   ) %>%
     select(all_of(mediaSpendSortedFiltered)) %>%
     slice(startRW:endRW)
-=======
-  chnAdstocked <- OutputCollect$mediaVecCollect[
-    type == "adstockedMedia" & solID == select_model, mediaSpendSortedFiltered,
-    with = FALSE
-  ][startRW:endRW]
->>>>>>> c3b1cf78
   gammaTrans <- mapply(function(gamma, x) {
     round(quantile(seq(range(x)[1], range(x)[2], length.out = 100), gamma), 4)
   }, gamma = gammas, x = chnAdstocked)
   names(gammaTrans) <- names(gammas)
-<<<<<<< HEAD
   coefs <- dt_coef$coef
   names(coefs) <- dt_coef$rn
-=======
-  coefs <- dt_coef[, coef]
-  names(coefs) <- dt_coef[, rn]
->>>>>>> c3b1cf78
   coefsFiltered <- coefs[mediaSpendSortedFiltered]
   return(list(
     alphas = alphas,

# Copyright (c) Meta Platforms, Inc. and its affiliates.

# This source code is licensed under the MIT license found in the
# LICENSE file in the root directory of this source tree.

####################################################################
#' Robyn Modelling Function
#'
#' \code{robyn_run()} consumes \code{robyn_input()} outputs,
#' runs \code{robyn_mmm()}, and collects all modeling results.
#'
#' @inheritParams robyn_allocator
#' @inheritParams robyn_outputs
#' @inheritParams robyn_inputs
#' @param dt_hyper_fixed data.frame. Only provide when loading old model results.
#' It consumes hyperparameters from saved csv \code{pareto_hyperparameters.csv}.
#' @param add_penalty_factor Boolean. Add penalty factor hyperparameters to
#' glmnet's penalty.factor to be optimized by nevergrad. Use with caution, because
#' this feature might add too much hyperparameter space and probably requires
#' more iterations to converge.
#' @param refresh Boolean. Set to \code{TRUE} when used in \code{robyn_refresh()}.
#' @param cores Integer. Default to \code{parallel::detectCores() - 1} (all cores
#' except one). Set to 1 if you want to turn parallel computing off.
#' @param iterations Integer. Recommended 2000 for default when using
#' \code{nevergrad_algo = "TwoPointsDE"}.
#' @param trials Integer. Recommended 5 for default
#' \code{nevergrad_algo = "TwoPointsDE"}.
#' @param nevergrad_algo Character. Default to "TwoPointsDE". Options are
#' \code{c("DE","TwoPointsDE", "OnePlusOne", "DoubleFastGADiscreteOnePlusOne",
#' "DiscreteOnePlusOne", "PortfolioDiscreteOnePlusOne", "NaiveTBPSA",
#' "cGA", "RandomSearch")}.
#' @param intercept_sign Character. Choose one of "non_negative" (default) or
#' "unconstrained". By default, if intercept is negative, Robyn will drop intercept
#' and refit the model. Consider changing intercept_sign to "unconstrained" when
#' there are \code{context_vars} with large positive values.
#' @param seed Integer. For reproducible results when running nevergrad.
#' @param outputs Boolean. Process results with \code{robyn_outputs()}?
#' @param lambda_control Deprecated in v3.6.0.
#' @param ... Additional parameters passed to \code{robyn_outputs()}.
#' @return List. Class: \code{robyn_models}. Contains the results of all trials
#' and iterations modeled.
#' @examples
#' \dontrun{
#' # Having InputCollect results
#' OutputCollect <- robyn_run(
#'   InputCollect = InputCollect,
#'   cores = 2,
#'   iterations = 200,
#'   trials = 1,
#'   outputs = FALSE
#' )
#' }
#' @return List. Contains all trained models. Class: \code{robyn_models}.
#' @export
robyn_run <- function(InputCollect = NULL,
                      dt_hyper_fixed = NULL,
                      json_file = NULL,
                      add_penalty_factor = FALSE,
                      refresh = FALSE,
                      seed = 123L,
                      outputs = FALSE,
                      quiet = FALSE,
                      cores = NULL,
                      trials = 5,
                      iterations = 2000,
                      nevergrad_algo = "TwoPointsDE",
                      intercept_sign = "non_negative",
                      lambda_control = NULL,
                      ...) {
  t0 <- Sys.time()

  ### Use previously exported model using json_file
  if (!is.null(json_file)) {
    # InputCollect <- robyn_inputs(json_file = json_file, dt_input = dt_input, dt_holidays = dt_holidays)
    if (is.null(InputCollect)) InputCollect <- robyn_inputs(json_file = json_file, ...)
    json <- robyn_read(json_file, step = 2, quiet = TRUE)
    dt_hyper_fixed <- json$ExportedModel$hyper_values
    for (i in seq_along(json$ExportedModel)) {
      assign(names(json$ExportedModel)[i], json$ExportedModel[[i]])
    }
    bootstrap <- select(json$ExportedModel$summary, any_of(c("variable", "boot_mean", "ci_low", "ci_up")))
    if (is.null(seed) | length(seed) == 0) seed <- 123L
    dt_hyper_fixed$solID <- json$ExportedModel$select_model
  } else {
    bootstrap <- NULL
  }

  #####################################
  #### Set local environment

  if (!"hyperparameters" %in% names(InputCollect) || is.null(InputCollect$hyperparameters)) {
    stop("Must provide 'hyperparameters' in robyn_inputs()'s output first")
  }

  # Check and warn on legacy inputs (using InputCollect params as robyn_run() inputs)
  InputCollect <- check_legacy_input(InputCollect, cores, iterations, trials, intercept_sign, nevergrad_algo)
  # Overwrite values imported from InputCollect
  legacyValues <- InputCollect[LEGACY_PARAMS]
  legacyValues <- legacyValues[!unlist(lapply(legacyValues, is.null))]
  if (length(legacyValues) > 0) {
    for (i in seq_along(InputCollect)) assign(names(InputCollect)[i], InputCollect[[i]])
  }

  max_cores <- parallel::detectCores()
  if (is.null(cores)) {
    cores <- max_cores - 1 # It's recommended to always leave at least one core free
  } else if (cores > max_cores) {
    warning(sprintf("Max possible cores in your machine is %s (your input was %s)", max_cores, cores))
    cores <- max_cores
  }
  if (cores == 0) cores <- 1

  hyps_fixed <- !is.null(dt_hyper_fixed)
  if (hyps_fixed) trials <- iterations <- 1
  check_run_inputs(cores, iterations, trials, intercept_sign, nevergrad_algo)
  check_iteration(InputCollect$calibration_input, iterations, trials, hyps_fixed, refresh)
  init_msgs_run(InputCollect, refresh, lambda_control = NULL, quiet)

  #####################################
  #### Prepare hyper-parameters
  hyper_collect <- hyper_collector(
    InputCollect,
    hyper_in = InputCollect$hyperparameters,
    add_penalty_factor = add_penalty_factor,
    dt_hyper_fixed = dt_hyper_fixed,
    cores = cores
  )
  InputCollect$hyper_updated <- hyper_collect$hyper_list_all

  #####################################
  #### Run robyn_mmm() for each trial

  OutputModels <- robyn_train(
    InputCollect, hyper_collect,
    cores, iterations, trials, intercept_sign, nevergrad_algo,
    dt_hyper_fixed = dt_hyper_fixed,
    add_penalty_factor = add_penalty_factor,
    refresh, seed, quiet
  )

  attr(OutputModels, "hyper_fixed") <- hyper_collect$all_fixed
  attr(OutputModels, "bootstrap") <- bootstrap
  attr(OutputModels, "refresh") <- refresh

  if (TRUE) {
    OutputModels$cores <- cores
    OutputModels$iterations <- iterations
    OutputModels$trials <- trials
    OutputModels$intercept_sign <- intercept_sign
    OutputModels$nevergrad_algo <- nevergrad_algo
    OutputModels$add_penalty_factor <- add_penalty_factor
    OutputModels$hyper_updated <- hyper_collect$hyper_list_all
  }

  # Not direct output & not all fixed hyppar
  if (!outputs & is.null(dt_hyper_fixed)) {
    output <- OutputModels
  } else if (!hyper_collect$all_fixed) {
    # Direct output & not all fixed hyppar, including refresh mode
    output <- robyn_outputs(InputCollect, OutputModels, refresh = refresh, ...)
  } else {
    # Direct output & all fixed hyppar, thus no cluster
    output <- robyn_outputs(InputCollect, OutputModels, clusters = FALSE, ...)
  }

  # Check convergence when more than 1 iteration
  if (!hyper_collect$all_fixed) {
    output[["convergence"]] <- robyn_converge(OutputModels, ...)
  } else {
    output[["selectID"]] <- OutputModels$trial1$resultCollect$resultHypParam$solID
    if (!quiet) message("Successfully recreated model ID: ", output$selectID)
  }

  # Save hyper-parameters list
  output[["hyper_updated"]] <- hyper_collect$hyper_list_all
  output[["seed"]] <- seed

  # Report total timing
  attr(output, "runTime") <- round(difftime(Sys.time(), t0, units = "mins"), 2)
  if (!quiet && iterations > 1) message(paste("Total run time:", attr(output, "runTime"), "mins"))

  class(output) <- unique(c("robyn_models", class(output)))
  return(output)
}

#' @rdname robyn_run
#' @aliases robyn_run
#' @param x \code{robyn_models()} output.
#' @export
print.robyn_models <- function(x, ...) {
  is_fixed <- all(lapply(x$hyper_updated, length) == 1)
  print(glued(
    "
  Total trials: {x$trials}
  Iterations per trial: {x$iterations} {total_iters}
  Runtime (minutes): {attr(x, 'runTime')}
  Cores: {x$cores}

  Updated Hyper-parameters{fixed}:
  {hypers}

  Nevergrad Algo: {x$nevergrad_algo}
  Intercept sign: {x$intercept_sign}
  Penalty factor: {x$add_penalty_factor}
  Refresh: {isTRUE(attr(x, 'refresh'))}

  Convergence on last quantile (iters {iters}):
    {convergence}

  ",
    total_iters = sprintf("(%s real)", ifelse(
      "trial1" %in% names(x), nrow(x$trial1$resultCollect$resultHypParam), 1
    )),
    iters = ifelse(is.null(x$convergence), 1, paste(tail(x$convergence$errors$cuts, 2), collapse = ":")),
    fixed = ifelse(is_fixed, " (fixed)", ""),
    convergence = if (!is_fixed) paste(x$convergence$conv_msg, collapse = "\n  ") else "Fixed hyper-parameters",
    hypers = flatten_hyps(x$hyper_updated)
  ))

  if ("robyn_outputs" %in% class(x)) {
    print(glued(
      "
Plot Folder: {x$plot_folder}
Calibration Constraint: {x$calibration_constraint}
Hyper-parameters fixed: {x$hyper_fixed}
Pareto-front ({x$pareto_fronts}) All solutions ({nSols}): {paste(x$allSolutions, collapse = ', ')}
{clusters_info}
",
      nSols = length(x$allSolutions),
      clusters_info = if ("clusters" %in% names(x)) {
        glued(
          "Clusters (k = {x$clusters$n_clusters}): {paste(x$clusters$models$solID, collapse = ', ')}"
        )
      } else {
        NULL
      }
    ))
  }
}

####################################################################
#' Train Robyn Models
#'
#' \code{robyn_train()} consumes output from \code{robyn_input()}
#' and runs the \code{robyn_mmm()} on each trial.
#'
#' @inheritParams robyn_run
#' @param hyper_collect List. Containing hyperparameter bounds. Defaults to
#' \code{InputCollect$hyperparameters}.
#' @return List. Iteration results to include in \code{robyn_run()} results.
#' @export
robyn_train <- function(InputCollect, hyper_collect,
                        cores, iterations, trials,
                        intercept_sign, nevergrad_algo,
                        dt_hyper_fixed = NULL,
                        add_penalty_factor = FALSE,
                        refresh = FALSE, seed = 123,
                        quiet = FALSE) {
  hyper_fixed <- hyper_collect$all_fixed

  if (hyper_fixed) {
    OutputModels <- list()
    OutputModels[[1]] <- robyn_mmm(
      InputCollect = InputCollect,
      hyper_collect = hyper_collect,
      iterations = iterations,
      cores = cores,
      nevergrad_algo = nevergrad_algo,
      intercept_sign = intercept_sign,
      dt_hyper_fixed = dt_hyper_fixed,
      seed = seed,
      quiet = quiet
    )

    OutputModels[[1]]$trial <- 1
    OutputModels[[1]]$resultCollect$resultHypParam <- arrange(
      OutputModels[[1]]$resultCollect$resultHypParam, .data$iterPar
    )
    these <- c("resultHypParam", "xDecompAgg", "xDecompVec", "decompSpendDist")
    for (tab in these) {
      if (!"solID" %in% colnames(OutputModels[[1]]$resultCollect[[tab]])) {
        OutputModels[[1]]$resultCollect[[tab]]$solID <- dt_hyper_fixed$solID
      }
    }
  } else {
    ## Run robyn_mmm() for each trial if hyperparameters are not all fixed
    check_init_msg(InputCollect, cores)
    if (!quiet) {
      message(paste(
        ">>> Starting", trials, "trials with",
        iterations, "iterations each",
        ifelse(is.null(InputCollect$calibration_input), "using", "with calibration using"),
        nevergrad_algo, "nevergrad algorithm..."
      ))
    }

    OutputModels <- list()

    for (ngt in 1:trials) { # ngt = 1
      if (!quiet) message(paste("  Running trial", ngt, "of", trials))
      model_output <- robyn_mmm(
        InputCollect = InputCollect,
        hyper_collect = hyper_collect,
        iterations = iterations,
        cores = cores,
        nevergrad_algo = nevergrad_algo,
        intercept_sign = intercept_sign,
        add_penalty_factor = add_penalty_factor,
        refresh = refresh,
        trial = ngt,
        seed = seed + ngt,
        quiet = quiet
      )
      check_coef0 <- any(model_output$resultCollect$decompSpendDist$decomp.rssd == Inf)
      if (check_coef0) {
        num_coef0_mod <- filter(model_output$resultCollect$decompSpendDist, is.infinite(.data$decomp.rssd)) %>%
          distinct(.data$iterNG, .data$iterPar) %>%
          nrow()
        num_coef0_mod <- ifelse(num_coef0_mod > iterations, iterations, num_coef0_mod)
        if (!quiet) {
          message(paste(
            "This trial contains", num_coef0_mod, "iterations with all media coefficient = 0.",
            "Please reconsider your media variable choice if the pareto choices are unreasonable.",
            "\n   Recommendations:",
            "\n1. Increase hyperparameter ranges for 0-coef channels to give Robyn more freedom",
            "\n2. Split media into sub-channels, and/or aggregate similar channels, and/or introduce other media",
            "\n3. Increase trials to get more samples"
          ))
        }
      }
      model_output["trial"] <- ngt
      OutputModels[[ngt]] <- model_output
    }
  }
  names(OutputModels) <- paste0("trial", seq_along(OutputModels))
  return(OutputModels)
}


####################################################################
#' Core MMM Function
#'
#' \code{robyn_mmm()} function activates Nevergrad to generate samples of
#' hyperparameters, conducts media transformation within each loop, fits the
#' Ridge regression, calibrates the model optionally, decomposes responses
#' and collects the result. It's an inner function within \code{robyn_run()}.
#'
#' @inheritParams robyn_run
#' @inheritParams robyn_allocator
#' @param hyper_collect List. Containing hyperparameter bounds. Defaults to
#' \code{InputCollect$hyperparameters}.
#' @param iterations Integer. Number of iterations to run.
#' @param trial Integer. Which trial are we running? Used to ID each model.
#' @return List. MMM results with hyperparameters values.
#' @export
robyn_mmm <- function(InputCollect,
                      hyper_collect,
                      iterations,
                      cores,
                      nevergrad_algo,
                      intercept_sign,
                      add_penalty_factor = FALSE,
                      dt_hyper_fixed = NULL,
                      # lambda_fixed = NULL,
                      refresh = FALSE,
                      trial = 1L,
                      seed = 123L,
                      quiet = FALSE) {
  if (reticulate::py_module_available("nevergrad")) {
    ng <- reticulate::import("nevergrad", delay_load = TRUE)
    if (is.integer(seed)) {
      np <- reticulate::import("numpy", delay_load = FALSE)
      np$random$seed(seed)
    }
  } else {
    stop("You must have nevergrad python library installed.")
  }

  ################################################
  #### Collect hyperparameters

  if (TRUE) {
    hypParamSamName <- names(hyper_collect$hyper_list_all)
    # Optimization hyper-parameters
    hyper_bound_list_updated <- hyper_collect$hyper_bound_list_updated
    hyper_bound_list_updated_name <- names(hyper_bound_list_updated)
    hyper_count <- length(hyper_bound_list_updated_name)
    # Fixed hyper-parameters
    hyper_bound_list_fixed <- hyper_collect$hyper_bound_list_fixed
    hyper_bound_list_fixed_name <- names(hyper_bound_list_fixed)
    hyper_count_fixed <- length(hyper_bound_list_fixed_name)
    dt_hyper_fixed_mod <- hyper_collect$dt_hyper_fixed_mod
    hyper_fixed <- hyper_collect$all_fixed
  }

  ################################################
  #### Setup environment

  if (is.null(InputCollect$dt_mod)) {
    stop("Run InputCollect$dt_mod <- robyn_engineering() first to get the dt_mod")
  }

  ## Get environment for parallel backend
  if (TRUE) {
    dt_mod <- InputCollect$dt_mod
    xDecompAggPrev <- InputCollect$xDecompAggPrev
    rollingWindowStartWhich <- InputCollect$rollingWindowStartWhich
    rollingWindowEndWhich <- InputCollect$rollingWindowEndWhich
    refreshAddedStart <- InputCollect$refreshAddedStart
    dt_modRollWind <- InputCollect$dt_modRollWind
    refresh_steps <- InputCollect$refresh_steps
    rollingWindowLength <- InputCollect$rollingWindowLength
    paid_media_spends <- InputCollect$paid_media_spends
    organic_vars <- InputCollect$organic_vars
    context_vars <- InputCollect$context_vars
    prophet_vars <- InputCollect$prophet_vars
    adstock <- InputCollect$adstock
    context_signs <- InputCollect$context_signs
    paid_media_signs <- InputCollect$paid_media_signs
    prophet_signs <- InputCollect$prophet_signs
    organic_signs <- InputCollect$organic_signs
    all_media <- InputCollect$all_media
    calibration_input <- InputCollect$calibration_input
    optimizer_name <- nevergrad_algo
    add_penalty_factor <- add_penalty_factor
    intercept_sign <- intercept_sign
    i <- NULL # For parallel iterations (globalVar)
  }

  ################################################
  #### Get spend share

  dt_inputTrain <- InputCollect$dt_input[rollingWindowStartWhich:rollingWindowEndWhich, ]
  temp <- select(dt_inputTrain, all_of(paid_media_spends))
  dt_spendShare <- data.frame(
    rn = paid_media_spends,
    total_spend = unlist(summarise_all(temp, sum)),
    mean_spend = unlist(summarise_all(temp, function(x) {
      ifelse(is.na(mean(x[x > 0])), 0, mean(x[x > 0]))
    }))
  ) %>%
    mutate(spend_share = .data$total_spend / sum(.data$total_spend))
  # When not refreshing, dt_spendShareRF = dt_spendShare
  refreshAddedStartWhich <- which(dt_modRollWind$ds == refreshAddedStart)
  temp <- select(dt_inputTrain, all_of(paid_media_spends)) %>%
    slice(refreshAddedStartWhich:rollingWindowLength)
  dt_spendShareRF <- data.frame(
    rn = paid_media_spends,
    total_spend = unlist(summarise_all(temp, sum)),
    mean_spend = unlist(summarise_all(temp, function(x) {
      ifelse(is.na(mean(x[x > 0])), 0, mean(x[x > 0]))
    }))
  ) %>%
    mutate(spend_share = .data$total_spend / sum(.data$total_spend))
  # Join both dataframes into a single one
  dt_spendShare <- left_join(dt_spendShare, dt_spendShareRF, "rn", suffix = c("", "_refresh"))

  ################################################
  #### Get lambda
  lambda_min_ratio <- 0.0001 # default  value from glmnet
  lambdas <- lambda_seq(
    x = select(dt_mod, -.data$ds, -.data$dep_var),
    y = dt_mod$dep_var,
    seq_len = 100, lambda_min_ratio
  )
  lambda_max <- max(lambdas) * 0.1
  lambda_min <- lambda_max * lambda_min_ratio

  ################################################
  #### Start Nevergrad loop
  t0 <- Sys.time()

  ## Set iterations
  # hyper_fixed <- hyper_count == 0
  if (hyper_fixed == FALSE) {
    iterTotal <- iterations
    iterPar <- cores
    iterNG <- ceiling(iterations / cores) # Sometimes the progress bar may not get to 100%
  } else {
    iterTotal <- iterPar <- iterNG <- 1
  }

  ## Start Nevergrad optimizer
  if (!hyper_fixed) {
    my_tuple <- tuple(hyper_count)
    instrumentation <- ng$p$Array(shape = my_tuple, lower = 0, upper = 1)
    optimizer <- ng$optimizers$registry[optimizer_name](instrumentation, budget = iterTotal, num_workers = cores)
    # Set multi-objective dimensions for objective functions (errors)
    if (is.null(calibration_input)) {
      optimizer$tell(ng$p$MultiobjectiveReference(), tuple(1, 1))
    } else {
      optimizer$tell(ng$p$MultiobjectiveReference(), tuple(1, 1, 1))
    }
  }

  ## Prepare loop
  resultCollectNG <- list()
  cnt <- 0
  if (!hyper_fixed && !quiet) pb <- txtProgressBar(max = iterTotal, style = 3)

  sysTimeDopar <- tryCatch(
    {
      system.time({
        for (lng in 1:iterNG) { # lng = 1
          nevergrad_hp <- list()
          nevergrad_hp_val <- list()
          hypParamSamList <- list()
          hypParamSamNG <- NULL

          if (hyper_fixed == FALSE) {
            # Setting initial seeds (co = cores)
            for (co in 1:iterPar) { # co = 1
              ## Get hyperparameter sample with ask (random)
              nevergrad_hp[[co]] <- optimizer$ask()
              nevergrad_hp_val[[co]] <- nevergrad_hp[[co]]$value
              ## Scale sample to given bounds using uniform distribution
              for (hypNameLoop in hyper_bound_list_updated_name) {
                index <- which(hypNameLoop == hyper_bound_list_updated_name)
                channelBound <- unlist(hyper_bound_list_updated[hypNameLoop])
                hyppar_value <- nevergrad_hp_val[[co]][index]
                if (length(channelBound) > 1) {
                  hypParamSamNG[hypNameLoop] <- qunif(hyppar_value, min(channelBound), max(channelBound))
                } else {
                  hypParamSamNG[hypNameLoop] <- hyppar_value
                }
              }
              hypParamSamList[[co]] <- data.frame(t(hypParamSamNG))
            }
            hypParamSamNG <- bind_rows(hypParamSamList)
            names(hypParamSamNG) <- hyper_bound_list_updated_name
            ## Add fixed hyperparameters
            if (hyper_count_fixed != 0) {
              hypParamSamNG <- cbind(hypParamSamNG, dt_hyper_fixed_mod) %>%
                select(all_of(hypParamSamName))
            }
          } else {
            hypParamSamNG <- select(dt_hyper_fixed_mod, all_of(hypParamSamName))
          }

          # Must remain within this function for it to work
          robyn_iterations <- function(i, ...) { # i=1
            t1 <- Sys.time()
            #### Get hyperparameter sample
            hypParamSam <- hypParamSamNG[i, ]
            adstock <- check_adstock(adstock)
            #### Transform media for model fitting
            dt_modAdstocked <- select(dt_mod, -.data$ds)
            mediaAdstocked <- list()
            mediaImmediate <- list()
            mediaCarryover <- list()
            mediaVecCum <- list()
            mediaSaturated <- list()
            mediaSaturatedImmediate <- list()
            mediaSaturatedCarryover <- list()

            for (v in seq_along(all_media)) {
              ################################################
              ## 1. Adstocking (whole data)
              # Decayed/adstocked response = Immediate response + Carryover response
              m <- dt_modAdstocked[, all_media[v]][[1]]
              if (adstock == "geometric") {
                theta <- hypParamSam[paste0(all_media[v], "_thetas")][[1]][[1]]
                x_list <- adstock_geometric(x = m, theta = theta)
              } else if (adstock == "weibull_cdf") {
                shape <- hypParamSam[paste0(all_media[v], "_shapes")][[1]][[1]]
                scale <- hypParamSam[paste0(all_media[v], "_scales")][[1]][[1]]
                x_list <- adstock_weibull(x = m, shape = shape, scale = scale, type = "cdf")
              } else if (adstock == "weibull_pdf") {
                shape <- hypParamSam[paste0(all_media[v], "_shapes")][[1]][[1]]
                scale <- hypParamSam[paste0(all_media[v], "_scales")][[1]][[1]]
                x_list <- adstock_weibull(x = m, shape = shape, scale = scale, type = "pdf")
              }
              m_adstocked <- x_list$x_decayed
              mediaAdstocked[[v]] <- m_adstocked
              m_carryover <- m_adstocked - m
              m[m_carryover < 0] <- m_adstocked[m_carryover < 0] # adapt for weibull_pdf with lags
              m_carryover[m_carryover < 0] <- 0 # adapt for weibull_pdf with lags
              mediaImmediate[[v]] <- m
              mediaCarryover[[v]] <- m_carryover
              mediaVecCum[[v]] <- x_list$thetaVecCum

              # data.frame(id = rep(seq_along(m), 2)) %>%
              #   mutate(value = c(m, m_adstocked),
              #          type = c(rep("raw", length(m)), rep("adstocked", length(m)))) %>%
              #   filter(id < 100) %>%
              #   ggplot(aes(x = id, y = value, colour = type)) +
              #   geom_line()

              ################################################
              ## 2. Saturation (only window data)
              # Saturated response = Immediate response + carryover response
              m_adstockedRollWind <- m_adstocked[rollingWindowStartWhich:rollingWindowEndWhich]
              m_carryoverRollWind <- m_carryover[rollingWindowStartWhich:rollingWindowEndWhich]

              alpha <- hypParamSam[paste0(all_media[v], "_alphas")][[1]][[1]]
              gamma <- hypParamSam[paste0(all_media[v], "_gammas")][[1]][[1]]
              mediaSaturated[[v]] <- saturation_hill(
                m_adstockedRollWind,
                alpha = alpha, gamma = gamma
              )
              mediaSaturatedCarryover[[v]] <- saturation_hill(
                m_adstockedRollWind,
                alpha = alpha, gamma = gamma, x_marginal = m_carryoverRollWind
              )
              mediaSaturatedImmediate[[v]] <- mediaSaturated[[v]] - mediaSaturatedCarryover[[v]]
              # plot(m_adstockedRollWind, mediaSaturated[[1]])
            }

            names(mediaAdstocked) <- names(mediaImmediate) <- names(mediaCarryover) <- names(mediaVecCum) <-
              names(mediaSaturated) <- names(mediaSaturatedImmediate) <- names(mediaSaturatedCarryover) <-
              all_media
            dt_modAdstocked <- dt_modAdstocked %>%
              select(-all_of(all_media)) %>%
              bind_cols(mediaAdstocked)
            dt_mediaImmediate <- bind_cols(mediaImmediate)
            dt_mediaCarryover <- bind_cols(mediaCarryover)
            mediaVecCum <- bind_cols(mediaVecCum)
            dt_modSaturated <- dt_modAdstocked[rollingWindowStartWhich:rollingWindowEndWhich, ] %>%
              select(-all_of(all_media)) %>%
              bind_cols(mediaSaturated)
            dt_saturatedImmediate <- bind_cols(mediaSaturatedImmediate)
            dt_saturatedImmediate[is.na(dt_saturatedImmediate)] <- 0
            dt_saturatedCarryover <- bind_cols(mediaSaturatedCarryover)
            dt_saturatedCarryover[is.na(dt_saturatedCarryover)] <- 0

            #####################################
            #### Split train & test and prepare data for modelling

            dt_window <- dt_modSaturated

            ## Contrast matrix because glmnet does not treat categorical variables (one hot encoding)
            y_window <- dt_window$dep_var
            if (length(which(grepl("^[0-9]", dt_window))) > 1) {
              x_window <- model.matrix(dep_var ~ ., dt_window)[, -1]
            } else {
              x_window <- as.matrix(dt_window[, -1])
            }

            ## Split train and test sets
            train_size <- hypParamSam[, "train_size"]
            train_size_index <- floor(quantile(1:nrow(dt_window), train_size))
            y_train <- y_window[1:train_size_index]
            y_test <- y_window[(train_size_index + 1):length(y_window)]
            x_train <- x_window[1:train_size_index, ]
            x_test <- x_window[(train_size_index + 1):length(y_window), ]

            ## Define and set sign control
            dt_sign <- select(dt_modSaturated, -.data$dep_var)
            x_sign <- c(prophet_signs, context_signs, paid_media_signs, organic_signs)
            names(x_sign) <- c(prophet_vars, context_vars, paid_media_spends, organic_vars)
            check_factor <- unlist(lapply(dt_sign, is.factor))
            lower.limits <- upper.limits <- NULL
            for (s in seq_along(check_factor)) {
              if (check_factor[s] == TRUE) {
                level.n <- length(levels(unlist(dt_sign[, s, with = FALSE])))
                if (level.n <= 1) {
                  stop("All factor variables must have more than 1 level")
                }
                lower_vec <- if (x_sign[s] == "positive") {
                  rep(0, level.n - 1)
                } else {
                  rep(-Inf, level.n - 1)
                }
                upper_vec <- if (x_sign[s] == "negative") {
                  rep(0, level.n - 1)
                } else {
                  rep(Inf, level.n - 1)
                }
                lower.limits <- c(lower.limits, lower_vec)
                upper.limits <- c(upper.limits, upper_vec)
              } else {
                lower.limits <- c(lower.limits, ifelse(x_sign[s] == "positive", 0, -Inf))
                upper.limits <- c(upper.limits, ifelse(x_sign[s] == "negative", 0, Inf))
              }
            }

            #####################################
            #### Fit ridge regression with nevergrad's lambda
            # lambdas <- lambda_seq(x_train, y_train, seq_len = 100, lambda_min_ratio = 0.0001)
            # lambda_max <- max(lambdas)
            lambda_hp <- unlist(hypParamSamNG$lambda[i])
            if (hyper_fixed == FALSE) {
              lambda_scaled <- lambda_min + (lambda_max - lambda_min) * lambda_hp
            } else {
              lambda_scaled <- lambda_hp
            }

            if (add_penalty_factor) {
              penalty.factor <- unlist(hypParamSamNG[i, grepl("_penalty", names(hypParamSamNG))])
            } else {
              penalty.factor <- rep(1, ncol(x_train))
            }

            #####################################
            ## NRMSE: Model's fit error

            ## If no lift calibration, refit using best lambda
            mod_out <- model_refit(
              x_train, y_train,
              x_test, y_test,
              lambda = lambda_scaled,
              lower.limits = lower.limits,
              upper.limits = upper.limits,
              intercept_sign = intercept_sign,
              penalty.factor = penalty.factor,
              ...
            )
            decompCollect <- model_decomp(
              coefs = mod_out$coefs,
              dt_modSaturated = dt_modSaturated,
              y_pred = mod_out$y_pred,
              dt_saturatedImmediate = dt_saturatedImmediate,
              dt_saturatedCarryover = dt_saturatedCarryover,
              i = i,
              dt_modRollWind = dt_modRollWind,
              refreshAddedStart = refreshAddedStart
            )
            nrmse <- mod_out$nrmse_test
            mape <- 0
            df.int <- mod_out$df.int

            #####################################
            #### MAPE: Calibration error
            if (!is.null(calibration_input)) {
              liftCollect <- robyn_calibrate(
                calibration_input = calibration_input,
                df_raw = dt_mod,
                hypParamSam = hypParamSam,
                wind_start = rollingWindowStartWhich,
                wind_end = rollingWindowEndWhich,
                dayInterval = InputCollect$dayInterval,
                dt_modAdstocked = dt_modAdstocked,
                adstock = adstock,
                xDecompVec = decompCollect$xDecompVec,
                coefs = decompCollect$coefsOutCat
              )
              mape <- mean(liftCollect$mape_lift, na.rm = TRUE)
            }

            #####################################
            #### DECOMP.RSSD: Business error
            # Sum of squared distance between decomp share and spend share to be minimized
            dt_decompSpendDist <- decompCollect$xDecompAgg %>%
              filter(.data$rn %in% paid_media_spends) %>%
              select(
                .data$rn, .data$xDecompAgg, .data$xDecompPerc, .data$xDecompMeanNon0Perc,
                .data$xDecompMeanNon0, .data$xDecompPercRF, .data$xDecompMeanNon0PercRF,
                .data$xDecompMeanNon0RF
              ) %>%
              left_join(
                select(
                  dt_spendShare,
                  .data$rn, .data$spend_share, .data$spend_share_refresh,
                  .data$mean_spend, .data$total_spend
                ),
                by = "rn"
              ) %>%
              mutate(
                effect_share = .data$xDecompPerc / sum(.data$xDecompPerc),
                effect_share_refresh = .data$xDecompPercRF / sum(.data$xDecompPercRF)
              )
            dt_decompSpendDist <- left_join(
              filter(decompCollect$xDecompAgg, .data$rn %in% paid_media_spends),
              select(dt_decompSpendDist, .data$rn, contains("_spend"), contains("_share")),
              by = "rn"
            )
            if (!refresh) {
              decomp.rssd <- sqrt(sum((dt_decompSpendDist$effect_share - dt_decompSpendDist$spend_share)^2))
            } else {
              dt_decompRF <- select(decompCollect$xDecompAgg, .data$rn, decomp_perc = .data$xDecompPerc) %>%
                left_join(select(xDecompAggPrev, .data$rn, decomp_perc_prev = .data$xDecompPerc),
                  by = "rn"
                )
              decomp.rssd.media <- dt_decompRF %>%
                filter(.data$rn %in% paid_media_spends) %>%
                summarise(rssd.media = sqrt(mean((.data$decomp_perc - .data$decomp_perc_prev)^2))) %>%
                pull(.data$rssd.media)
              decomp.rssd.nonmedia <- dt_decompRF %>%
                filter(!.data$rn %in% paid_media_spends) %>%
                summarise(rssd.nonmedia = sqrt(mean((.data$decomp_perc - .data$decomp_perc_prev)^2))) %>%
                pull(.data$rssd.nonmedia)
              decomp.rssd <- decomp.rssd.media + decomp.rssd.nonmedia /
                (1 - refresh_steps / rollingWindowLength)
            }
            # When all media in this iteration have 0 coefficients
            if (is.nan(decomp.rssd)) {
              decomp.rssd <- Inf
              dt_decompSpendDist$effect_share <- 0
            }

            #####################################
            #### Collect Multi-Objective Errors and Iteration Results
            resultCollect <- list()

            # Auxiliary vector
            common <- c(
              rsq_train = mod_out$rsq_train,
              nrmse = nrmse,
              decomp.rssd = decomp.rssd,
              mape = mape,
              lambda = lambda_scaled,
              lambda_hp = lambda_hp,
              lambda_max = lambda_max,
              lambda_min_ratio = lambda_min_ratio,
              iterPar = i,
              iterNG = lng,
              df.int = df.int
            )

            resultCollect[["resultHypParam"]] <- data.frame(hypParamSam) %>%
              select(-.data$lambda) %>%
              bind_cols(data.frame(t(common[1:8]))) %>%
              mutate(
                pos = prod(decompCollect$xDecompAgg$pos),
                Elapsed = as.numeric(difftime(Sys.time(), t1, units = "secs")),
                ElapsedAccum = as.numeric(difftime(Sys.time(), t0, units = "secs"))
              ) %>%
              bind_cols(data.frame(t(common[9:11]))) %>%
              dplyr::mutate_all(unlist)

            mediaDecompImmediate <- select(decompCollect$mediaDecompImmediate, -.data$ds, -.data$y)
            colnames(mediaDecompImmediate) <- paste0(colnames(mediaDecompImmediate), "_MDI")
            mediaDecompCarryover <- select(decompCollect$mediaDecompCarryover, -.data$ds, -.data$y)
            colnames(mediaDecompCarryover) <- paste0(colnames(mediaDecompCarryover), "_MDC")
            resultCollect[["xDecompVec"]] <- bind_cols(
              decompCollect$xDecompVec,
              mediaDecompImmediate,
              mediaDecompCarryover
            ) %>%
              mutate(solID = paste(trial, lng, i, sep = "_")) %>%
              select(.data$solID, dplyr::everything())

            resultCollect[["xDecompAgg"]] <- decompCollect$xDecompAgg %>%
              bind_cols(data.frame(t(common)))

            if (!is.null(calibration_input)) {
              resultCollect[["liftCalibration"]] <- liftCollect %>%
                bind_cols(data.frame(t(common)))
            }

            resultCollect[["decompSpendDist"]] <- dt_decompSpendDist %>%
              bind_cols(data.frame(t(common)))

            resultCollect <- append(resultCollect, as.list(common))
            return(resultCollect)
          }

          ########### Parallel start
          nrmse.collect <- NULL
          decomp.rssd.collect <- NULL
          best_mape <- Inf
          if (cores == 1) {
            doparCollect <- lapply(1:iterPar, robyn_iterations)
          } else {
            # Create cluster to minimize overhead for parallel back-end registering
            if (check_parallel() && !hyper_fixed) {
              registerDoParallel(cores)
            } else {
              registerDoSEQ()
            }
            suppressPackageStartupMessages(
              doparCollect <- foreach(i = 1:iterPar) %dorng% robyn_iterations(i)
            )
          }

          nrmse.collect <- unlist(lapply(doparCollect, function(x) x$nrmse))
          decomp.rssd.collect <- unlist(lapply(doparCollect, function(x) x$decomp.rssd))
          mape.lift.collect <- unlist(lapply(doparCollect, function(x) x$mape))

          #####################################
          #### Nevergrad tells objectives

          if (!hyper_fixed) {
            if (is.null(calibration_input)) {
              for (co in 1:iterPar) {
                optimizer$tell(nevergrad_hp[[co]], tuple(nrmse.collect[co], decomp.rssd.collect[co]))
              }
            } else {
              for (co in 1:iterPar) {
                optimizer$tell(nevergrad_hp[[co]], tuple(nrmse.collect[co], decomp.rssd.collect[co], mape.lift.collect[co]))
              }
            }
          }

          resultCollectNG[[lng]] <- doparCollect
          if (!quiet) {
            cnt <- cnt + iterPar
            if (!hyper_fixed) setTxtProgressBar(pb, cnt)
          }
        } ## end NG loop
      }) # end system.time
    },
    error = function(err) {
      if (!is.null(resultCollectNG)) {
        msg <- "Error while running robyn_mmm(); providing PARTIAL results"
        warning(msg)
        message(paste(msg, err, sep = "\n"))
        sysTimeDopar <- rep(Sys.time() - t0, 3)
      } else {
        stop(err)
      }
    }
  )

  # stop cluster to avoid memory leaks
  stopImplicitCluster()
  registerDoSEQ()
  getDoParWorkers()

  if (!hyper_fixed) {
    cat("\r", paste("\n  Finished in", round(sysTimeDopar[3] / 60, 2), "mins"))
    flush.console()
    close(pb)
  }

  #####################################
  #### Final result collect

  resultCollect <- list()

  resultCollect[["resultHypParam"]] <- bind_rows(
    lapply(resultCollectNG, function(x) {
      bind_rows(lapply(x, function(y) y$resultHypParam))
    })
  ) %>%
    arrange(.data$nrmse) %>%
    as_tibble()

  resultCollect[["xDecompVec"]] <- bind_rows(
    lapply(resultCollectNG, function(x) {
      bind_rows(lapply(x, function(y) y$xDecompVec))
    })
  ) %>%
    as_tibble()
  # resultCollect[["xDecompVecImmediate"]] <- bind_rows(
  #   lapply(resultCollectNG, function(x) {
  #     bind_rows(lapply(x, function(y) y$mediaDecompImmediate))
  #   })
  # ) %>%
  #   arrange(.data$nrmse, .data$ds) %>%
  #   as_tibble()
  # resultCollect[["xDecompVecCarryover"]] <- bind_rows(
  #   lapply(resultCollectNG, function(x) {
  #     bind_rows(lapply(x, function(y) y$mediaDecompCarryover))
  #   })
  # ) %>%
  #   arrange(.data$nrmse, .data$ds) %>%
  #   as_tibble()

  resultCollect[["xDecompAgg"]] <- bind_rows(
    lapply(resultCollectNG, function(x) {
      bind_rows(lapply(x, function(y) y$xDecompAgg))
    })
  ) %>%
    arrange(.data$nrmse) %>%
    as_tibble()

  if (!is.null(calibration_input)) {
    resultCollect[["liftCalibration"]] <- bind_rows(
      lapply(resultCollectNG, function(x) {
        bind_rows(lapply(x, function(y) y$liftCalibration))
      })
    ) %>%
      arrange(.data$mape, .data$liftMedia, .data$liftStart) %>%
      as_tibble()
  }

  resultCollect[["decompSpendDist"]] <- bind_rows(
    lapply(resultCollectNG, function(x) {
      bind_rows(lapply(x, function(y) y$decompSpendDist))
    })
  ) %>%
    arrange(.data$nrmse) %>%
    as_tibble()

  resultCollect$iter <- length(resultCollect$mape)
  resultCollect$elapsed.min <- sysTimeDopar[3] / 60

  # Adjust accumulated time
  resultCollect$resultHypParam <- resultCollect$resultHypParam %>%
    mutate(ElapsedAccum = .data$ElapsedAccum - min(.data$ElapsedAccum) +
      .data$Elapsed[which.min(.data$ElapsedAccum)])

  return(list(
    resultCollect = resultCollect,
    hyperBoundNG = hyper_bound_list_updated,
    hyperBoundFixed = hyper_bound_list_fixed
  ))
}

model_decomp <- function(coefs, dt_modSaturated, y_pred, dt_saturatedImmediate,
                         dt_saturatedCarryover, i, dt_modRollWind, refreshAddedStart) {
  ## Input for decomp
  y <- dt_modSaturated$dep_var
  # x <- data.frame(x)

  x <- select(dt_modSaturated, -.data$dep_var)
  intercept <- coefs[1]
  x_name <- names(x)
  x_factor <- x_name[sapply(x, is.factor)]

  ## Decomp x
  xDecomp <- data.frame(mapply(function(regressor, coeff) {
    regressor * coeff
  }, regressor = x, coeff = coefs[-1]))
  xDecomp <- cbind(data.frame(intercept = rep(intercept, nrow(xDecomp))), xDecomp)
  xDecompOut <- cbind(data.frame(ds = dt_modRollWind$ds, y = y, y_pred = y_pred), xDecomp)

  ## Decomp immediate & carryover response
  coefs_media <- coefs[rownames(coefs) %in% names(dt_saturatedImmediate), ]
  mediaDecompImmediate <- data.frame(mapply(function(regressor, coeff) {
    regressor * coeff
  }, regressor = dt_saturatedImmediate, coeff = coefs_media))
  mediaDecompCarryover <- data.frame(mapply(function(regressor, coeff) {
    regressor * coeff
  }, regressor = dt_saturatedCarryover, coeff = coefs_media))

  ## QA decomp
  check_split <- all(round(xDecomp[, names(coefs_media)], 2) ==
    round(mediaDecompImmediate + mediaDecompCarryover, 2))
  if (!check_split) {
    message(paste0(
      "Attention for loop ", i,
      ": immediate & carryover decomp don't sum up to total"
    ))
  }
  y_hat <- rowSums(xDecomp, na.rm = TRUE)
  errorTerm <- y_hat - y_pred
  if (prod(round(y_pred) == round(y_hat)) == 0) {
    message(paste0(
      "Attention for loop ", i,
      ": manual decomp is not matching linear model prediction. ",
      "Deviation is ", round(mean(errorTerm / y) * 100, 2), "%"
    ))
  }

  ## Output decomp
  y_hat.scaled <- rowSums(abs(xDecomp), na.rm = TRUE)
  xDecompOutPerc.scaled <- abs(xDecomp) / y_hat.scaled
  xDecompOut.scaled <- y_hat * xDecompOutPerc.scaled

  temp <- select(xDecompOut, .data$intercept, all_of(x_name))
  xDecompOutAgg <- sapply(temp, function(x) sum(x))
  xDecompOutAggPerc <- xDecompOutAgg / sum(y_hat)
  xDecompOutAggMeanNon0 <- unlist(lapply(temp, function(x) ifelse(is.na(mean(x[x > 0])), 0, mean(x[x != 0]))))
  xDecompOutAggMeanNon0[is.nan(xDecompOutAggMeanNon0)] <- 0
  xDecompOutAggMeanNon0Perc <- xDecompOutAggMeanNon0 / sum(xDecompOutAggMeanNon0)

  refreshAddedStartWhich <- which(xDecompOut$ds == refreshAddedStart)
  refreshAddedEnd <- max(xDecompOut$ds)
  refreshAddedEndWhich <- which(xDecompOut$ds == refreshAddedEnd)

  temp <- select(xDecompOut, .data$intercept, all_of(x_name)) %>%
    slice(refreshAddedStartWhich:refreshAddedEndWhich)
  xDecompOutAggRF <- unlist(lapply(temp, function(x) sum(x)))
  y_hatRF <- y_hat[refreshAddedStartWhich:refreshAddedEndWhich]
  xDecompOutAggPercRF <- xDecompOutAggRF / sum(y_hatRF)
  xDecompOutAggMeanNon0RF <- unlist(lapply(temp, function(x) ifelse(is.na(mean(x[x > 0])), 0, mean(x[x != 0]))))
  xDecompOutAggMeanNon0RF[is.nan(xDecompOutAggMeanNon0RF)] <- 0
  xDecompOutAggMeanNon0PercRF <- xDecompOutAggMeanNon0RF / sum(xDecompOutAggMeanNon0RF)

  coefsOutCat <- coefsOut <- data.frame(rn = rownames(coefs), coefs)
  if (length(x_factor) > 0) {
    coefsOut$rn <- sapply(x_factor, function(x) str_replace(coefsOut$rn, paste0(x, ".*"), x))
  }
  coefsOut <- coefsOut %>%
    group_by(.data$rn) %>%
    summarise(s0 = mean(.data$s0)) %>%
    rename("coef" = "s0") %>%
    .[match(rownames(coefsOut), .$rn), ]

  decompOutAgg <- as_tibble(cbind(coefsOut, data.frame(
    xDecompAgg = xDecompOutAgg,
    xDecompPerc = xDecompOutAggPerc,
    xDecompMeanNon0 = xDecompOutAggMeanNon0,
    xDecompMeanNon0Perc = xDecompOutAggMeanNon0Perc,
    xDecompAggRF = xDecompOutAggRF,
    xDecompPercRF = xDecompOutAggPercRF,
    xDecompMeanNon0RF = xDecompOutAggMeanNon0RF,
    xDecompMeanNon0PercRF = xDecompOutAggMeanNon0PercRF,
    pos = xDecompOutAgg >= 0
  )))

  decompCollect <- list(
    xDecompVec = xDecompOut, xDecompVec.scaled = xDecompOut.scaled,
    xDecompAgg = decompOutAgg, coefsOutCat = coefsOutCat,
    mediaDecompImmediate = mutate(mediaDecompImmediate, ds = xDecompOut$ds, y = xDecompOut$y),
    mediaDecompCarryover = mutate(mediaDecompCarryover, ds = xDecompOut$ds, y = xDecompOut$y)
  )
  return(decompCollect)
}

<<<<<<< HEAD
model_refit <- function(x_train, y_train, lambda, lower.limits, upper.limits, intercept_sign = "non_negative") {
=======
model_refit <- function(x_train, y_train, x_val, y_val, x_test, y_test,
                        lambda, lower.limits, upper.limits,
                        intercept_sign = "non_negative",
                        penalty.factor = rep(1, ncol(y_train)),
                        ...) {
>>>>>>> dfb0f0bd
  mod <- glmnet(
    x_train,
    y_train,
    family = "gaussian",
    alpha = 0, # 0 for ridge regression
    lambda = lambda,
    lower.limits = lower.limits,
    upper.limits = upper.limits,
    type.measure = "mse",
    penalty.factor = penalty.factor,
    ...
  ) # coef(mod)

  df.int <- 1

  ## drop intercept if negative and intercept_sign == "non_negative"
  if (intercept_sign == "non_negative" && coef(mod)[1] < 0) {
    mod <- glmnet(
      x_train,
      y_train,
      family = "gaussian",
      alpha = 0 # 0 for ridge regression
      , lambda = lambda,
      lower.limits = lower.limits,
      upper.limits = upper.limits,
      intercept = FALSE
    ) # coef(mod)
    df.int <- 0
  } # ; plot(mod); print(mod)

  y_train_pred <- as.vector(predict(mod, s = lambda, newx = x_train))
  rsq_train <- get_rsq(true = y_train, predicted = y_train_pred, p = ncol(x_train), df.int = df.int)
  y_test_pred <- as.vector(predict(mod, s = lambda, newx = x_test))
  rsq_test <- get_rsq(true = y_test, predicted = y_test_pred, p = ncol(x_test), df.int = df.int)
  y_pred <- c(y_train_pred, y_test_pred)

  # mape_mod<- mean(abs((y_test - y_test_pred)/y_test)* 100); mape_mod
  coefs <- as.matrix(coef(mod))

  nrmse_train <- sqrt(mean((y_train - y_train_pred)^2)) / (max(y_train) - min(y_train))
  nrmse_test <- sqrt(mean(sum((y_test - y_test_pred)^2))) / (max(y_test) - min(y_test))

  mod_out <- list(
    rsq_train = rsq_train,
    rsq_test = rsq_test,
    nrmse_train = nrmse_train,
    nrmse_test = nrmse_test,
    coefs = coefs,
    y_train_pred = y_train_pred,
    y_test_pred = y_test_pred,
    y_pred = c(y_train_pred, y_test_pred),
    mod = mod,
    df.int = df.int
  )

  return(mod_out)
}

# x = x_train matrix
# y = y_train (dep_var) vector
lambda_seq <- function(x, y, seq_len = 100, lambda_min_ratio = 0.0001) {
  mysd <- function(y) sqrt(sum((y - mean(y))^2) / length(y))
  sx <- scale(x, scale = apply(x, 2, mysd))
  check_nan <- apply(sx, 2, function(sxj) all(is.nan(sxj)))
  sx <- mapply(function(sxj, v) {
    return(if (v) rep(0, length(sxj)) else sxj)
  }, sxj = as.data.frame(sx), v = check_nan)
  sx <- as.matrix(sx, ncol = ncol(x), nrow = nrow(x))
  # sy <- as.vector(scale(y, scale=mysd(y)))
  sy <- y
  # 0.001 is the default smalles alpha value of glmnet for ridge (alpha = 0)
  lambda_max <- max(abs(colSums(sx * sy))) / (0.001 * nrow(x))
  lambda_max_log <- log(lambda_max)
  log_step <- (log(lambda_max) - log(lambda_max * lambda_min_ratio)) / (seq_len - 1)
  log_seq <- seq(log(lambda_max), log(lambda_max * lambda_min_ratio), length.out = seq_len)
  lambdas <- exp(log_seq)
  return(lambdas)
}

hyper_collector <- function(InputCollect, hyper_in, add_penalty_factor, dt_hyper_fixed = NULL, cores) {
  # Fetch hyper-parameters based on media
  hypParamSamName <- hyper_names(adstock = InputCollect$adstock, all_media = InputCollect$all_media)

  # Add lambda
  hypParamSamName <- c(hypParamSamName, "lambda", "train_size")

  # Add penalty factor hyper-parameters names
  for_penalty <- names(select(InputCollect$dt_mod, -.data$ds, -.data$dep_var))
  if (add_penalty_factor) hypParamSamName <- c(hypParamSamName, paste0("penalty_", for_penalty))

  # Check hyper_fixed condition + add lambda + penalty factor hyper-parameters names
  all_fixed <- check_hyper_fixed(InputCollect, dt_hyper_fixed, add_penalty_factor)
  hypParamSamName <- attr(all_fixed, "hypParamSamName")

  if (!all_fixed) {
    # Collect media hyperparameters
    hyper_bound_list <- list()
    for (i in seq_along(hypParamSamName)) {
      hyper_bound_list[i] <- hyper_in[hypParamSamName[i]]
      names(hyper_bound_list)[i] <- hypParamSamName[i]
    }

    # Add unfixed lambda hyperparameter manually
    if (length(hyper_bound_list[["lambda"]]) != 1) {
      hyper_bound_list$lambda <- c(0, 1)
    }

    # Add unfixed train_size hyperparameter manually
    if (length(hyper_bound_list[["train_size"]]) != 1) {
      hyper_bound_list$train_size <- c(0.5, 0.99)
    }

    # Add unfixed penalty.factor hyperparameters manually
    for_penalty <- names(select(InputCollect$dt_mod, -.data$ds, -.data$dep_var))
    penalty_names <- paste0(for_penalty, "_penalty")
    if (add_penalty_factor) {
      for (penalty in penalty_names) {
        if (length(hyper_bound_list[[penalty]]) != 1) {
          hyper_bound_list[[penalty]] <- c(0, 1)
        }
      }
    }

    # Get hyperparameters for Nevergrad
    hyper_bound_list_updated <- hyper_bound_list[which(unlist(lapply(hyper_bound_list, length) == 2))]

    # Get fixed hyperparameters
    hyper_bound_list_fixed <- hyper_bound_list[which(unlist(lapply(hyper_bound_list, length) == 1))]

    hyper_list_bind <- c(hyper_bound_list_updated, hyper_bound_list_fixed)
    hyper_list_all <- list()
    for (i in seq_along(hypParamSamName)) {
      hyper_list_all[[i]] <- hyper_list_bind[[hypParamSamName[i]]]
      names(hyper_list_all)[i] <- hypParamSamName[i]
    }

    dt_hyper_fixed_mod <- data.frame(bind_cols(lapply(hyper_bound_list_fixed, function(x) rep(x, cores))))
  } else {
    hyper_bound_list_fixed <- list()
    for (i in seq_along(hypParamSamName)) {
      hyper_bound_list_fixed[[i]] <- dt_hyper_fixed[[hypParamSamName[i]]]
      names(hyper_bound_list_fixed)[i] <- hypParamSamName[i]
    }

    hyper_list_all <- hyper_bound_list_fixed
    hyper_bound_list_updated <- hyper_bound_list_fixed[which(unlist(lapply(hyper_bound_list_fixed, length) == 2))]
    cores <- 1

    dt_hyper_fixed_mod <- data.frame(matrix(hyper_bound_list_fixed, nrow = 1))
    names(dt_hyper_fixed_mod) <- names(hyper_bound_list_fixed)
  }

  return(list(
    hyper_list_all = hyper_list_all,
    hyper_bound_list_updated = hyper_bound_list_updated,
    hyper_bound_list_fixed = hyper_bound_list_fixed,
    dt_hyper_fixed_mod = dt_hyper_fixed_mod,
    all_fixed = all_fixed
  ))
}

init_msgs_run <- function(InputCollect, refresh, lambda_control = NULL, quiet = FALSE) {
  if (!is.null(lambda_control)) {
    message("Input 'lambda_control' deprecated in v3.6.0; lambda is now selected by hyperparameter optimization")
  }
  if (!quiet) {
    message(sprintf(
      "Input data has %s %ss in total: %s to %s",
      nrow(InputCollect$dt_mod),
      InputCollect$intervalType,
      min(InputCollect$dt_mod$ds),
      max(InputCollect$dt_mod$ds)
    ))
    depth <- ifelse(
      "refreshDepth" %in% names(InputCollect),
      InputCollect$refreshDepth,
      ifelse("refreshCounter" %in% names(InputCollect),
        InputCollect$refreshCounter, 0
      )
    )
    refresh <- as.integer(depth) > 0
    message(sprintf(
      "%s model is built on rolling window of %s %s: %s to %s",
      ifelse(!refresh, "Initial", paste0("Refresh #", depth)),
      InputCollect$rollingWindowLength,
      InputCollect$intervalType,
      InputCollect$window_start,
      InputCollect$window_end
    ))
    if (refresh) {
      message(sprintf(
        "Rolling window moving forward: %s %ss",
        InputCollect$refresh_steps, InputCollect$intervalType
      ))
    }
  }
}<|MERGE_RESOLUTION|>--- conflicted
+++ resolved
@@ -1090,15 +1090,12 @@
   return(decompCollect)
 }
 
-<<<<<<< HEAD
-model_refit <- function(x_train, y_train, lambda, lower.limits, upper.limits, intercept_sign = "non_negative") {
-=======
+
 model_refit <- function(x_train, y_train, x_val, y_val, x_test, y_test,
                         lambda, lower.limits, upper.limits,
                         intercept_sign = "non_negative",
                         penalty.factor = rep(1, ncol(y_train)),
                         ...) {
->>>>>>> dfb0f0bd
   mod <- glmnet(
     x_train,
     y_train,

--- conflicted
+++ resolved
@@ -295,21 +295,10 @@
       quiet = quiet
     )
     OutputModels[[1]]$trial <- 1
-<<<<<<< HEAD
     # Set original solID (to overwrite default 1_1_1)
     if ("solID" %in% names(dt_hyper_fixed)) {
       these <- c("resultHypParam", "xDecompVec", "xDecompAgg", "decompSpendDist")
       for (tab in these) OutputModels[[1]]$resultCollect[[tab]]$solID <- dt_hyper_fixed$solID
-=======
-    OutputModels[[1]]$resultCollect$resultHypParam <- arrange(
-      OutputModels[[1]]$resultCollect$resultHypParam, .data$iterPar
-    )
-    these <- c("resultHypParam", "xDecompAgg", "xDecompVec", "decompSpendDist")
-    for (tab in these) {
-      if (!"solID" %in% colnames(OutputModels[[1]]$resultCollect[[tab]])) {
-        OutputModels[[1]]$resultCollect[[tab]]$solID <- dt_hyper_fixed$solID
-      }
->>>>>>> 1af4a809
     }
   } else {
     ## Run robyn_mmm() for each trial if hyperparameters are not all fixed
@@ -654,7 +643,6 @@
 
             ## Contrast matrix because glmnet does not treat categorical variables (one hot encoding)
             y_window <- dt_window$dep_var
-<<<<<<< HEAD
             x_window <- as.matrix(lares::ohse(select(dt_window, -.data$dep_var)))
             y_train <- y_val <- y_test <- y_window
             x_train <- x_val <- x_test <- x_window
@@ -673,12 +661,6 @@
               x_test <- x_window[(val_size_index + 1):length(y_window), ]
             } else {
               y_val <- y_test <- x_val <- x_test <- NULL
-=======
-            if (length(which(grepl("^[0-9]", dt_window))) > 1) {
-              x_window <- model.matrix(dep_var ~ ., dt_window)[, -1]
-            } else {
-              x_window <- as.matrix(dt_window[, -1])
->>>>>>> 1af4a809
             }
 
             ## Split train and test sets
@@ -758,10 +740,7 @@
             ## If no lift calibration, refit using best lambda
             mod_out <- model_refit(
               x_train, y_train,
-<<<<<<< HEAD
               x_val, y_val,
-=======
->>>>>>> 1af4a809
               x_test, y_test,
               lambda = lambda_scaled,
               lower.limits = lower.limits,
@@ -778,11 +757,7 @@
               dt_modRollWind = dt_modRollWind,
               refreshAddedStart = refreshAddedStart
             )
-<<<<<<< HEAD
             nrmse <- ifelse(ts_validation, mod_out$nrmse_val, mod_out$nrmse_train)
-=======
-            nrmse <- mod_out$nrmse_test
->>>>>>> 1af4a809
             mape <- 0
             df.int <- mod_out$df.int
 
@@ -902,13 +877,7 @@
               decompCollect$xDecompVec,
               mediaDecompImmediate,
               mediaDecompCarryover
-<<<<<<< HEAD
             ) %>% mutate(trial = trial, iterNG = lng, iterPar = i)
-=======
-            ) %>%
-              mutate(solID = paste(trial, lng, i, sep = "_")) %>%
-              select(.data$solID, dplyr::everything())
->>>>>>> 1af4a809
 
             resultCollect[["xDecompAgg"]] <- decompCollect$xDecompAgg %>%
               mutate(train_size = train_size) %>%
@@ -1005,34 +974,11 @@
     })
   ))
 
-<<<<<<< HEAD
   resultCollect[["xDecompVec"]] <- as_tibble(bind_rows(
     lapply(resultCollectNG, function(x) {
       bind_rows(lapply(x, function(y) y$xDecompVec))
     })
   ))
-=======
-  resultCollect[["xDecompVec"]] <- bind_rows(
-    lapply(resultCollectNG, function(x) {
-      bind_rows(lapply(x, function(y) y$xDecompVec))
-    })
-  ) %>%
-    as_tibble()
-  # resultCollect[["xDecompVecImmediate"]] <- bind_rows(
-  #   lapply(resultCollectNG, function(x) {
-  #     bind_rows(lapply(x, function(y) y$mediaDecompImmediate))
-  #   })
-  # ) %>%
-  #   arrange(.data$nrmse, .data$ds) %>%
-  #   as_tibble()
-  # resultCollect[["xDecompVecCarryover"]] <- bind_rows(
-  #   lapply(resultCollectNG, function(x) {
-  #     bind_rows(lapply(x, function(y) y$mediaDecompCarryover))
-  #   })
-  # ) %>%
-  #   arrange(.data$nrmse, .data$ds) %>%
-  #   as_tibble()
->>>>>>> 1af4a809
 
   resultCollect[["xDecompAgg"]] <- as_tibble(bind_rows(
     lapply(resultCollectNG, function(x) {
@@ -1205,7 +1151,6 @@
     df.int <- 0
   } # ; plot(mod); print(mod)
 
-<<<<<<< HEAD
   # Calculate all Adjusted R2
   y_train_pred <- as.vector(predict(mod, s = lambda, newx = x_train))
   rsq_train <- get_rsq(true = y_train, predicted = y_train_pred, p = ncol(x_train), df.int = df.int)
@@ -1242,29 +1187,6 @@
     y_val_pred = y_val_pred,
     y_test_pred = y_test_pred,
     y_pred = y_pred,
-=======
-  y_train_pred <- as.vector(predict(mod, s = lambda, newx = x_train))
-  rsq_train <- get_rsq(true = y_train, predicted = y_train_pred, p = ncol(x_train), df.int = df.int)
-  y_test_pred <- as.vector(predict(mod, s = lambda, newx = x_test))
-  rsq_test <- get_rsq(true = y_test, predicted = y_test_pred, p = ncol(x_test), df.int = df.int)
-  y_pred <- c(y_train_pred, y_test_pred)
-
-  # mape_mod<- mean(abs((y_test - y_test_pred)/y_test)* 100); mape_mod
-  coefs <- as.matrix(coef(mod))
-
-  nrmse_train <- sqrt(mean((y_train - y_train_pred)^2)) / (max(y_train) - min(y_train))
-  nrmse_test <- sqrt(mean(sum((y_test - y_test_pred)^2))) / (max(y_test) - min(y_test))
-
-  mod_out <- list(
-    rsq_train = rsq_train,
-    rsq_test = rsq_test,
-    nrmse_train = nrmse_train,
-    nrmse_test = nrmse_test,
-    coefs = coefs,
-    y_train_pred = y_train_pred,
-    y_test_pred = y_test_pred,
-    y_pred = c(y_train_pred, y_test_pred),
->>>>>>> 1af4a809
     mod = mod,
     df.int = df.int
   )
@@ -1297,13 +1219,8 @@
   # Fetch hyper-parameters based on media
   hypParamSamName <- hyper_names(adstock = InputCollect$adstock, all_media = InputCollect$all_media)
 
-<<<<<<< HEAD
   # Manually add other hyper-parameters
   hypParamSamName <- c(hypParamSamName, HYPS_OTHERS)
-=======
-  # Add lambda
-  hypParamSamName <- c(hypParamSamName, "lambda", "train_size")
->>>>>>> 1af4a809
 
   # Add penalty factor hyper-parameters names
   for_penalty <- names(select(InputCollect$dt_mod, -.data$ds, -.data$dep_var))
@@ -1327,7 +1244,6 @@
     }
 
     # Add unfixed train_size hyperparameter manually
-<<<<<<< HEAD
     if (ts_validation) {
       if (!"train_size" %in% names(hyper_bound_list)) {
         hyper_bound_list$train_size <- c(0.5, 0.8)
@@ -1342,10 +1258,6 @@
       }
       hyper_bound_list$train_size <- 1
       message("Fitting time series with all available data...")
-=======
-    if (length(hyper_bound_list[["train_size"]]) != 1) {
-      hyper_bound_list$train_size <- c(0.5, 0.99)
->>>>>>> 1af4a809
     }
 
     # Add unfixed penalty.factor hyperparameters manually

# Copyright (c) Meta Platforms, Inc. and its affiliates.

# This source code is licensed under the MIT license found in the
# LICENSE file in the root directory of this source tree.

####################################################################
#' Robyn Modelling Function
#'
#' \code{robyn_run()} consumes \code{robyn_input()} outputs,
#' runs \code{robyn_mmm()}, and collects all modeling results.
#'
#' @inheritParams robyn_allocator
#' @inheritParams robyn_outputs
#' @inheritParams robyn_inputs
#' @param dt_hyper_fixed data.frame or named list. Only provide when loading
#' old model results. It consumes hyperparameters from saved csv
#' \code{pareto_hyperparameters.csv} or JSON file to replicate a model.
#' @param ts_validation Boolean. When set to \code{TRUE}, Robyn will split data
#' by test, train, and validation partitions to validate the time series. By
#' default the "train_size" range is set to \code{c(0.5, 0.8)}, but it can be
#' customized or set to a fixed value using the hyperparameters input. For example,
#' if \code{train_size = 0.7}, validation size and test size will both be 0.15
#' and 0.15. When \code{ts_validation = FALSE}, nrmse_train is the
#' objective function; when \code{ts_validation = TRUE}, nrmse_val is the objective
#' function.
#' @param add_penalty_factor Boolean. Add penalty factor hyperparameters to
#' glmnet's penalty.factor to be optimized by nevergrad. Use with caution, because
#' this feature might add too much hyperparameter space and probably requires
#' more iterations to converge.
#' @param refresh Boolean. Set to \code{TRUE} when used in \code{robyn_refresh()}.
#' @param cores Integer. Default to \code{parallel::detectCores() - 1} (all cores
#' except one). Set to 1 if you want to turn parallel computing off.
#' @param iterations Integer. Recommended 2000 for default when using
#' \code{nevergrad_algo = "TwoPointsDE"}.
#' @param trials Integer. Recommended 5 for default
#' \code{nevergrad_algo = "TwoPointsDE"}.
#' @param nevergrad_algo Character. Default to "TwoPointsDE". Options are
#' \code{c("DE","TwoPointsDE", "OnePlusOne", "DoubleFastGADiscreteOnePlusOne",
#' "DiscreteOnePlusOne", "PortfolioDiscreteOnePlusOne", "NaiveTBPSA",
#' "cGA", "RandomSearch")}.
#' @param intercept_sign Character. Choose one of "non_negative" (default) or
#' "unconstrained". By default, if intercept is negative, Robyn will drop intercept
#' and refit the model. Consider changing intercept_sign to "unconstrained" when
#' there are \code{context_vars} with large positive values.
#' @param seed Integer. For reproducible results when running nevergrad.
#' @param outputs Boolean. Process results with \code{robyn_outputs()}?
#' @param lambda_control Deprecated in v3.6.0.
#' @param ... Additional parameters passed to \code{robyn_outputs()}.
#' @return List. Class: \code{robyn_models}. Contains the results of all trials
#' and iterations modeled.
#' @examples
#' \dontrun{
#' # Having InputCollect results
#' OutputCollect <- robyn_run(
#'   InputCollect = InputCollect,
#'   cores = 2,
#'   iterations = 200,
#'   trials = 1,
#'   outputs = FALSE
#' )
#' }
#' @return List. Contains all trained models. Class: \code{robyn_models}.
#' @export
robyn_run <- function(InputCollect = NULL,
                      dt_hyper_fixed = NULL,
                      json_file = NULL,
                      ts_validation = FALSE,
                      add_penalty_factor = FALSE,
                      refresh = FALSE,
                      seed = 123L,
                      outputs = FALSE,
                      quiet = FALSE,
                      cores = NULL,
                      trials = 5,
                      iterations = 2000,
                      nevergrad_algo = "TwoPointsDE",
                      intercept_sign = "non_negative",
                      lambda_control = NULL,
                      ...) {
  t0 <- Sys.time()

  ### Use previously exported model using json_file
  if (!is.null(json_file)) {
    # InputCollect <- robyn_inputs(json_file = json_file, dt_input = dt_input, dt_holidays = dt_holidays)
    if (is.null(InputCollect)) InputCollect <- robyn_inputs(json_file = json_file, ...)
    json <- robyn_read(json_file, step = 2, quiet = TRUE)
    dt_hyper_fixed <- json$ExportedModel$hyper_values
    for (i in seq_along(json$ExportedModel)) {
      assign(names(json$ExportedModel)[i], json$ExportedModel[[i]])
    }
    bootstrap <- select(json$ExportedModel$summary, any_of(c("variable", "boot_mean", "ci_low", "ci_up")))
    if (is.null(seed) | length(seed) == 0) seed <- 123L
    dt_hyper_fixed$solID <- json$ExportedModel$select_model
  } else {
    bootstrap <- NULL
  }

  #####################################
  #### Set local environment

  if (!"hyperparameters" %in% names(InputCollect) || is.null(InputCollect$hyperparameters)) {
    stop("Must provide 'hyperparameters' in robyn_inputs()'s output first")
  }

  # Check and warn on legacy inputs (using InputCollect params as robyn_run() inputs)
  InputCollect <- check_legacy_input(InputCollect, cores, iterations, trials, intercept_sign, nevergrad_algo)
  # Overwrite values imported from InputCollect
  legacyValues <- InputCollect[LEGACY_PARAMS]
  legacyValues <- legacyValues[!unlist(lapply(legacyValues, is.null))]
  if (length(legacyValues) > 0) {
    for (i in seq_along(InputCollect)) assign(names(InputCollect)[i], InputCollect[[i]])
  }

  # Keep in mind: https://www.jottr.org/2022/12/05/avoid-detectcores/
  max_cores <- max(1L, parallel::detectCores(), na.rm = TRUE)
  if (is.null(cores)) {
    cores <- max_cores - 1 # It's recommended to always leave at least one core free
  } else if (cores > max_cores) {
    warning(sprintf("Max possible cores in your machine is %s (your input was %s)", max_cores, cores))
    cores <- max_cores
  }
  if (cores == 0) cores <- 1

  hyps_fixed <- !is.null(dt_hyper_fixed)
  if (hyps_fixed) trials <- iterations <- 1
  check_run_inputs(cores, iterations, trials, intercept_sign, nevergrad_algo)
  check_iteration(InputCollect$calibration_input, iterations, trials, hyps_fixed, refresh)
  init_msgs_run(InputCollect, refresh, lambda_control = NULL, quiet)

  #####################################
  #### Prepare hyper-parameters
  hyper_collect <- hyper_collector(
    InputCollect,
    hyper_in = InputCollect$hyperparameters,
    ts_validation = ts_validation,
    add_penalty_factor = add_penalty_factor,
    dt_hyper_fixed = dt_hyper_fixed,
    cores = cores
  )
  InputCollect$hyper_updated <- hyper_collect$hyper_list_all

  #####################################
  #### Run robyn_mmm() for each trial

  OutputModels <- robyn_train(
    InputCollect, hyper_collect,
    cores = cores, iterations = iterations, trials = trials,
    intercept_sign = intercept_sign, nevergrad_algo = nevergrad_algo,
    dt_hyper_fixed = dt_hyper_fixed,
    ts_validation = ts_validation,
    add_penalty_factor = add_penalty_factor,
    refresh, seed, quiet
  )

  attr(OutputModels, "hyper_fixed") <- hyper_collect$all_fixed
  attr(OutputModels, "bootstrap") <- bootstrap
  attr(OutputModels, "refresh") <- refresh

  if (TRUE) {
    OutputModels$cores <- cores
    OutputModels$iterations <- iterations
    OutputModels$trials <- trials
    OutputModels$intercept_sign <- intercept_sign
    OutputModels$nevergrad_algo <- nevergrad_algo
    OutputModels$ts_validation <- ts_validation
    OutputModels$add_penalty_factor <- add_penalty_factor
    OutputModels$hyper_updated <- hyper_collect$hyper_list_all
  }

  # Not direct output & not all fixed hyperparameters
  if (!outputs & is.null(dt_hyper_fixed)) {
    output <- OutputModels
  } else if (!hyper_collect$all_fixed) {
    # Direct output & not all fixed hyperparameters, including refresh mode
    output <- robyn_outputs(InputCollect, OutputModels, refresh = refresh, ...)
  } else {
    # Direct output & all fixed hyperparameters, thus no cluster
    output <- robyn_outputs(InputCollect, OutputModels, clusters = FALSE, ...)
  }

  # Check convergence when more than 1 iteration
  if (!hyper_collect$all_fixed) {
    output[["convergence"]] <- robyn_converge(OutputModels, ...)
    output[["ts_validation_plot"]] <- ts_validation(OutputModels, ...)
  } else {
    if ("solID" %in% names(dt_hyper_fixed)) {
      output[["selectID"]] <- dt_hyper_fixed$solID
    } else {
      output[["selectID"]] <- OutputModels$trial1$resultCollect$resultHypParam$solID
    }
    if (!quiet) message("Successfully recreated model ID: ", output$selectID)
  }

  # Save hyper-parameters list
  output[["hyper_updated"]] <- hyper_collect$hyper_list_all
  output[["seed"]] <- seed

  # Report total timing
  attr(output, "runTime") <- round(difftime(Sys.time(), t0, units = "mins"), 2)
  if (!quiet && iterations > 1) message(paste("Total run time:", attr(output, "runTime"), "mins"))

  class(output) <- unique(c("robyn_models", class(output)))
  return(output)
}

#' @rdname robyn_run
#' @aliases robyn_run
#' @param x \code{robyn_models()} output.
#' @export
print.robyn_models <- function(x, ...) {
  is_fixed <- all(lapply(x$hyper_updated, length) == 1)
  print(glued(
    "
  Total trials: {x$trials}
  Iterations per trial: {x$iterations} {total_iters}
  Runtime (minutes): {attr(x, 'runTime')}
  Cores: {x$cores}

  Updated Hyper-parameters{fixed}:
  {hypers}

  Nevergrad Algo: {x$nevergrad_algo}
  Intercept sign: {x$intercept_sign}
  Time-series validation: {x$ts_validation}
  Penalty factor: {x$add_penalty_factor}
  Refresh: {isTRUE(attr(x, 'refresh'))}

  Convergence on last quantile (iters {iters}):
    {convergence}

  ",
    total_iters = sprintf("(%s real)", ifelse(
      "trial1" %in% names(x), nrow(x$trial1$resultCollect$resultHypParam), 1
    )),
    iters = ifelse(is.null(x$convergence), 1, paste(tail(x$convergence$errors$cuts, 2), collapse = ":")),
    fixed = ifelse(is_fixed, " (fixed)", ""),
    convergence = if (!is_fixed) paste(x$convergence$conv_msg, collapse = "\n  ") else "Fixed hyper-parameters",
    hypers = flatten_hyps(x$hyper_updated)
  ))

  if ("robyn_outputs" %in% class(x)) {
    print(glued(
      "
Plot Folder: {x$plot_folder}
Calibration Constraint: {x$calibration_constraint}
Hyper-parameters fixed: {x$hyper_fixed}
Pareto-front ({x$pareto_fronts}) All solutions ({nSols}): {paste(x$allSolutions, collapse = ', ')}
{clusters_info}
",
      nSols = length(x$allSolutions),
      clusters_info = if ("clusters" %in% names(x)) {
        glued(
          "Clusters (k = {x$clusters$n_clusters}): {paste(x$clusters$models$solID, collapse = ', ')}"
        )
      } else {
        NULL
      }
    ))
  }
}

####################################################################
#' Train Robyn Models
#'
#' \code{robyn_train()} consumes output from \code{robyn_input()}
#' and runs the \code{robyn_mmm()} on each trial.
#'
#' @inheritParams robyn_run
#' @param hyper_collect List. Containing hyperparameter bounds. Defaults to
#' \code{InputCollect$hyperparameters}.
#' @return List. Iteration results to include in \code{robyn_run()} results.
#' @export
robyn_train <- function(InputCollect, hyper_collect,
                        cores, iterations, trials,
                        intercept_sign, nevergrad_algo,
                        dt_hyper_fixed = NULL,
                        ts_validation = TRUE,
                        add_penalty_factor = FALSE,
                        refresh = FALSE, seed = 123,
                        quiet = FALSE) {
  hyper_fixed <- hyper_collect$all_fixed

  if (hyper_fixed) {
    OutputModels <- list()
    OutputModels[[1]] <- robyn_mmm(
      InputCollect = InputCollect,
      hyper_collect = hyper_collect,
      iterations = iterations,
      cores = cores,
      nevergrad_algo = nevergrad_algo,
      intercept_sign = intercept_sign,
      dt_hyper_fixed = dt_hyper_fixed,
      ts_validation = ts_validation,
      seed = seed,
      quiet = quiet
    )
    OutputModels[[1]]$trial <- 1
<<<<<<< HEAD
    # Set original solID (to overwrite default 1_1_1)
    if ("solID" %in% names(dt_hyper_fixed)) {
      these <- c("resultHypParam", "xDecompVec", "xDecompAgg", "decompSpendDist")
      for (tab in these) OutputModels[[1]]$resultCollect[[tab]]$solID <- dt_hyper_fixed$solID
=======
    OutputModels[[1]]$resultCollect$resultHypParam <- arrange(
      OutputModels[[1]]$resultCollect$resultHypParam, .data$iterPar
    )
    these <- c("resultHypParam", "xDecompAgg", "xDecompVec", "decompSpendDist")
    for (tab in these) {
      if (!"solID" %in% colnames(OutputModels[[1]]$resultCollect[[tab]])) {
        OutputModels[[1]]$resultCollect[[tab]]$solID <- dt_hyper_fixed$solID
      }
>>>>>>> 1af4a809
    }
  } else {
    ## Run robyn_mmm() for each trial if hyperparameters are not all fixed
    check_init_msg(InputCollect, cores)
    if (!quiet) {
      message(paste(
        ">>> Starting", trials, "trials with",
        iterations, "iterations each",
        ifelse(is.null(InputCollect$calibration_input), "using", "with calibration using"),
        nevergrad_algo, "nevergrad algorithm..."
      ))
    }

    OutputModels <- list()

    for (ngt in 1:trials) { # ngt = 1
      if (!quiet) message(paste("  Running trial", ngt, "of", trials))
      model_output <- robyn_mmm(
        InputCollect = InputCollect,
        hyper_collect = hyper_collect,
        iterations = iterations,
        cores = cores,
        nevergrad_algo = nevergrad_algo,
        intercept_sign = intercept_sign,
        ts_validation = ts_validation,
        add_penalty_factor = add_penalty_factor,
        refresh = refresh,
        trial = ngt,
        seed = seed + ngt,
        quiet = quiet
      )
      check_coef0 <- any(model_output$resultCollect$decompSpendDist$decomp.rssd == Inf)
      if (check_coef0) {
        num_coef0_mod <- filter(model_output$resultCollect$decompSpendDist, is.infinite(.data$decomp.rssd)) %>%
          distinct(.data$iterNG, .data$iterPar) %>%
          nrow()
        num_coef0_mod <- ifelse(num_coef0_mod > iterations, iterations, num_coef0_mod)
        if (!quiet) {
          message(paste(
            "This trial contains", num_coef0_mod, "iterations with all media coefficient = 0.",
            "Please reconsider your media variable choice if the pareto choices are unreasonable.",
            "\n   Recommendations:",
            "\n1. Increase hyperparameter ranges for 0-coef channels to give Robyn more freedom",
            "\n2. Split media into sub-channels, and/or aggregate similar channels, and/or introduce other media",
            "\n3. Increase trials to get more samples"
          ))
        }
      }
      model_output["trial"] <- ngt
      OutputModels[[ngt]] <- model_output
    }
  }
  names(OutputModels) <- paste0("trial", seq_along(OutputModels))
  return(OutputModels)
}


####################################################################
#' Core MMM Function
#'
#' \code{robyn_mmm()} function activates Nevergrad to generate samples of
#' hyperparameters, conducts media transformation within each loop, fits the
#' Ridge regression, calibrates the model optionally, decomposes responses
#' and collects the result. It's an inner function within \code{robyn_run()}.
#'
#' @inheritParams robyn_run
#' @inheritParams robyn_allocator
#' @param hyper_collect List. Containing hyperparameter bounds. Defaults to
#' \code{InputCollect$hyperparameters}.
#' @param iterations Integer. Number of iterations to run.
#' @param trial Integer. Which trial are we running? Used to ID each model.
#' @return List. MMM results with hyperparameters values.
#' @export
robyn_mmm <- function(InputCollect,
                      hyper_collect,
                      iterations,
                      cores,
                      nevergrad_algo,
                      intercept_sign,
                      ts_validation = TRUE,
                      add_penalty_factor = FALSE,
                      dt_hyper_fixed = NULL,
                      # lambda_fixed = NULL,
                      refresh = FALSE,
                      trial = 1L,
                      seed = 123L,
                      quiet = FALSE) {
  if (reticulate::py_module_available("nevergrad")) {
    ng <- reticulate::import("nevergrad", delay_load = TRUE)
    if (is.integer(seed)) {
      np <- reticulate::import("numpy", delay_load = FALSE)
      np$random$seed(seed)
    }
  } else {
    stop(
      "You must have nevergrad python library installed.\nPlease check our install demo: ",
      "https://github.com/facebookexperimental/Robyn/blob/main/demo/install_nevergrad.R"
    )
  }

  ################################################
  #### Collect hyperparameters

  if (TRUE) {
    hypParamSamName <- names(hyper_collect$hyper_list_all)
    # Optimization hyper-parameters
    hyper_bound_list_updated <- hyper_collect$hyper_bound_list_updated
    hyper_bound_list_updated_name <- names(hyper_bound_list_updated)
    hyper_count <- length(hyper_bound_list_updated_name)
    # Fixed hyper-parameters
    hyper_bound_list_fixed <- hyper_collect$hyper_bound_list_fixed
    hyper_bound_list_fixed_name <- names(hyper_bound_list_fixed)
    hyper_count_fixed <- length(hyper_bound_list_fixed_name)
    dt_hyper_fixed_mod <- hyper_collect$dt_hyper_fixed_mod
    hyper_fixed <- hyper_collect$all_fixed
  }

  ################################################
  #### Setup environment

  if (is.null(InputCollect$dt_mod)) {
    stop("Run InputCollect$dt_mod <- robyn_engineering() first to get the dt_mod")
  }

  ## Get environment for parallel backend
  if (TRUE) {
    dt_mod <- InputCollect$dt_mod
    xDecompAggPrev <- InputCollect$xDecompAggPrev
    rollingWindowStartWhich <- InputCollect$rollingWindowStartWhich
    rollingWindowEndWhich <- InputCollect$rollingWindowEndWhich
    refreshAddedStart <- InputCollect$refreshAddedStart
    dt_modRollWind <- InputCollect$dt_modRollWind
    refresh_steps <- InputCollect$refresh_steps
    rollingWindowLength <- InputCollect$rollingWindowLength
    paid_media_spends <- InputCollect$paid_media_spends
    organic_vars <- InputCollect$organic_vars
    context_vars <- InputCollect$context_vars
    prophet_vars <- InputCollect$prophet_vars
    adstock <- InputCollect$adstock
    context_signs <- InputCollect$context_signs
    paid_media_signs <- InputCollect$paid_media_signs
    prophet_signs <- InputCollect$prophet_signs
    organic_signs <- InputCollect$organic_signs
    all_media <- InputCollect$all_media
    calibration_input <- InputCollect$calibration_input
    optimizer_name <- nevergrad_algo
    ts_validation <- ts_validation
    add_penalty_factor <- add_penalty_factor
    intercept_sign <- intercept_sign
    i <- NULL # For parallel iterations (globalVar)
  }

  ################################################
  #### Get spend share

  dt_inputTrain <- InputCollect$dt_input[rollingWindowStartWhich:rollingWindowEndWhich, ]
  temp <- select(dt_inputTrain, all_of(paid_media_spends))
  dt_spendShare <- data.frame(
    rn = paid_media_spends,
    total_spend = unlist(summarise_all(temp, sum)),
    # mean_spend = unlist(summarise_all(temp, function(x) {
    #   ifelse(is.na(mean(x[x > 0])), 0, mean(x[x > 0]))
    # }))
    mean_spend = unlist(summarise_all(temp, mean))
  ) %>%
    mutate(spend_share = .data$total_spend / sum(.data$total_spend))
  # When not refreshing, dt_spendShareRF = dt_spendShare
  refreshAddedStartWhich <- which(dt_modRollWind$ds == refreshAddedStart)
  temp <- select(dt_inputTrain, all_of(paid_media_spends)) %>%
    slice(refreshAddedStartWhich:rollingWindowLength)
  dt_spendShareRF <- data.frame(
    rn = paid_media_spends,
    total_spend = unlist(summarise_all(temp, sum)),
    # mean_spend = unlist(summarise_all(temp, function(x) {
    #   ifelse(is.na(mean(x[x > 0])), 0, mean(x[x > 0]))
    # }))
    mean_spend = unlist(summarise_all(temp, mean))
  ) %>%
    mutate(spend_share = .data$total_spend / sum(.data$total_spend))
  # Join both dataframes into a single one
  dt_spendShare <- left_join(dt_spendShare, dt_spendShareRF, "rn", suffix = c("", "_refresh"))

  ################################################
  #### Get lambda
  lambda_min_ratio <- 0.0001 # default  value from glmnet
  lambdas <- lambda_seq(
    x = select(dt_mod, -.data$ds, -.data$dep_var),
    y = dt_mod$dep_var,
    seq_len = 100, lambda_min_ratio
  )
  lambda_max <- max(lambdas) * 0.1
  lambda_min <- lambda_max * lambda_min_ratio

  ################################################
  #### Start Nevergrad loop
  t0 <- Sys.time()

  ## Set iterations
  # hyper_fixed <- hyper_count == 0
  if (hyper_fixed == FALSE) {
    iterTotal <- iterations
    iterPar <- cores
    iterNG <- ceiling(iterations / cores) # Sometimes the progress bar may not get to 100%
  } else {
    iterTotal <- iterPar <- iterNG <- 1
  }

  ## Start Nevergrad optimizer
  if (!hyper_fixed) {
    my_tuple <- tuple(hyper_count)
    instrumentation <- ng$p$Array(shape = my_tuple, lower = 0, upper = 1)
    optimizer <- ng$optimizers$registry[optimizer_name](instrumentation, budget = iterTotal, num_workers = cores)
    # Set multi-objective dimensions for objective functions (errors)
    if (is.null(calibration_input)) {
      optimizer$tell(ng$p$MultiobjectiveReference(), tuple(1, 1))
    } else {
      optimizer$tell(ng$p$MultiobjectiveReference(), tuple(1, 1, 1))
    }
  }

  ## Prepare loop
  resultCollectNG <- list()
  cnt <- 0
  if (!hyper_fixed && !quiet) pb <- txtProgressBar(max = iterTotal, style = 3)

  sysTimeDopar <- tryCatch(
    {
      system.time({
        for (lng in 1:iterNG) { # lng = 1
          nevergrad_hp <- list()
          nevergrad_hp_val <- list()
          hypParamSamList <- list()
          hypParamSamNG <- NULL

          if (hyper_fixed == FALSE) {
            # Setting initial seeds (co = cores)
            for (co in 1:iterPar) { # co = 1
              ## Get hyperparameter sample with ask (random)
              nevergrad_hp[[co]] <- optimizer$ask()
              nevergrad_hp_val[[co]] <- nevergrad_hp[[co]]$value
              ## Scale sample to given bounds using uniform distribution
              for (hypNameLoop in hyper_bound_list_updated_name) {
                index <- which(hypNameLoop == hyper_bound_list_updated_name)
                channelBound <- unlist(hyper_bound_list_updated[hypNameLoop])
                hyppar_value <- signif(nevergrad_hp_val[[co]][index], 6)
                if (length(channelBound) > 1) {
                  hypParamSamNG[hypNameLoop] <- qunif(hyppar_value, min(channelBound), max(channelBound))
                } else {
                  hypParamSamNG[hypNameLoop] <- hyppar_value
                }
              }
              hypParamSamList[[co]] <- data.frame(t(hypParamSamNG))
            }
            hypParamSamNG <- bind_rows(hypParamSamList)
            names(hypParamSamNG) <- hyper_bound_list_updated_name
            ## Add fixed hyperparameters
            if (hyper_count_fixed != 0) {
              hypParamSamNG <- cbind(hypParamSamNG, dt_hyper_fixed_mod) %>%
                select(all_of(hypParamSamName))
            }
          } else {
            hypParamSamNG <- select(dt_hyper_fixed_mod, all_of(hypParamSamName))
          }

          # Must remain within this function for it to work
          robyn_iterations <- function(i, ...) { # i=1
            t1 <- Sys.time()
            #### Get hyperparameter sample
            hypParamSam <- hypParamSamNG[i, ]
            adstock <- check_adstock(adstock)
            #### Transform media for model fitting
            dt_modAdstocked <- select(dt_mod, -.data$ds)
            mediaAdstocked <- list()
            mediaImmediate <- list()
            mediaCarryover <- list()
            mediaVecCum <- list()
            mediaSaturated <- list()
            mediaSaturatedImmediate <- list()
            mediaSaturatedCarryover <- list()

            for (v in seq_along(all_media)) {
              ################################################
              ## 1. Adstocking (whole data)
              # Decayed/adstocked response = Immediate response + Carryover response
              m <- dt_modAdstocked[, all_media[v]][[1]]
              if (adstock == "geometric") {
                theta <- hypParamSam[paste0(all_media[v], "_thetas")][[1]][[1]]
              }
              if (grepl("weibull", adstock)) {
                shape <- hypParamSam[paste0(all_media[v], "_shapes")][[1]][[1]]
                scale <- hypParamSam[paste0(all_media[v], "_scales")][[1]][[1]]
              }
              x_list <- transform_adstock(m, adstock, theta = theta, shape = shape, scale = scale)
              m_adstocked <- x_list$x_decayed
              mediaAdstocked[[v]] <- m_adstocked
              m_carryover <- m_adstocked - m
              m[m_carryover < 0] <- m_adstocked[m_carryover < 0] # adapt for weibull_pdf with lags
              m_carryover[m_carryover < 0] <- 0 # adapt for weibull_pdf with lags
              mediaImmediate[[v]] <- m
              mediaCarryover[[v]] <- m_carryover
              mediaVecCum[[v]] <- x_list$thetaVecCum

              ################################################
              ## 2. Saturation (only window data)
              # Saturated response = Immediate response + carryover response
              m_adstockedRollWind <- m_adstocked[rollingWindowStartWhich:rollingWindowEndWhich]
              m_carryoverRollWind <- m_carryover[rollingWindowStartWhich:rollingWindowEndWhich]

              alpha <- hypParamSam[paste0(all_media[v], "_alphas")][[1]][[1]]
              gamma <- hypParamSam[paste0(all_media[v], "_gammas")][[1]][[1]]
              mediaSaturated[[v]] <- saturation_hill(
                m_adstockedRollWind,
                alpha = alpha, gamma = gamma
              )
              mediaSaturatedCarryover[[v]] <- saturation_hill(
                m_adstockedRollWind,
                alpha = alpha, gamma = gamma, x_marginal = m_carryoverRollWind
              )
              mediaSaturatedImmediate[[v]] <- mediaSaturated[[v]] - mediaSaturatedCarryover[[v]]
              # plot(m_adstockedRollWind, mediaSaturated[[1]])
            }

            names(mediaAdstocked) <- names(mediaImmediate) <- names(mediaCarryover) <- names(mediaVecCum) <-
              names(mediaSaturated) <- names(mediaSaturatedImmediate) <- names(mediaSaturatedCarryover) <-
              all_media
            dt_modAdstocked <- dt_modAdstocked %>%
              select(-all_of(all_media)) %>%
              bind_cols(mediaAdstocked)
            dt_mediaImmediate <- bind_cols(mediaImmediate)
            dt_mediaCarryover <- bind_cols(mediaCarryover)
            mediaVecCum <- bind_cols(mediaVecCum)
            dt_modSaturated <- dt_modAdstocked[rollingWindowStartWhich:rollingWindowEndWhich, ] %>%
              select(-all_of(all_media)) %>%
              bind_cols(mediaSaturated)
            dt_saturatedImmediate <- bind_cols(mediaSaturatedImmediate)
            dt_saturatedImmediate[is.na(dt_saturatedImmediate)] <- 0
            dt_saturatedCarryover <- bind_cols(mediaSaturatedCarryover)
            dt_saturatedCarryover[is.na(dt_saturatedCarryover)] <- 0

            #####################################
            #### Split train & test and prepare data for modelling

            dt_window <- dt_modSaturated

            ## Contrast matrix because glmnet does not treat categorical variables (one hot encoding)
            y_window <- dt_window$dep_var
<<<<<<< HEAD
            x_window <- as.matrix(lares::ohse(select(dt_window, -.data$dep_var)))
            y_train <- y_val <- y_test <- y_window
            x_train <- x_val <- x_test <- x_window

            ## Split train, test, and validation sets
            train_size <- hypParamSam[, "train_size"][[1]]
            val_size <- test_size <- (1 - train_size) / 2
            if (train_size < 1) {
              train_size_index <- floor(quantile(seq(nrow(dt_window)), train_size))
              val_size_index <- train_size_index + floor(val_size * nrow(dt_window))
              y_train <- y_window[1:train_size_index]
              y_val <- y_window[(train_size_index + 1):val_size_index]
              y_test <- y_window[(val_size_index + 1):length(y_window)]
              x_train <- x_window[1:train_size_index, ]
              x_val <- x_window[(train_size_index + 1):val_size_index, ]
              x_test <- x_window[(val_size_index + 1):length(y_window), ]
            } else {
              y_val <- y_test <- x_val <- x_test <- NULL
=======
            if (length(which(grepl("^[0-9]", dt_window))) > 1) {
              x_window <- model.matrix(dep_var ~ ., dt_window)[, -1]
            } else {
              x_window <- as.matrix(dt_window[, -1])
>>>>>>> 1af4a809
            }

            ## Split train and test sets
            train_size <- hypParamSam[, "train_size"]
            train_size_index <- floor(quantile(1:nrow(dt_window), train_size))
            y_train <- y_window[1:train_size_index]
            y_test <- y_window[(train_size_index + 1):length(y_window)]
            x_train <- x_window[1:train_size_index, ]
            x_test <- x_window[(train_size_index + 1):length(y_window), ]

            ## Define and set sign control
            dt_sign <- select(dt_window, -.data$dep_var)
            x_sign <- c(prophet_signs, context_signs, paid_media_signs, organic_signs)
            names(x_sign) <- c(prophet_vars, context_vars, paid_media_spends, organic_vars)
            check_factor <- unlist(lapply(dt_sign, is.factor))
            lower.limits <- upper.limits <- NULL
            for (s in seq_along(check_factor)) {
              if (check_factor[s] == TRUE) {
                level.n <- length(levels(unlist(dt_sign[, s, with = FALSE])))
                if (level.n <= 1) {
                  stop("All factor variables must have more than 1 level")
                }
                lower_vec <- if (x_sign[s] == "positive") {
                  rep(0, level.n - 1)
                } else {
                  rep(-Inf, level.n - 1)
                }
                upper_vec <- if (x_sign[s] == "negative") {
                  rep(0, level.n - 1)
                } else {
                  rep(Inf, level.n - 1)
                }
                lower.limits <- c(lower.limits, lower_vec)
                upper.limits <- c(upper.limits, upper_vec)
              } else {
                lower.limits <- c(lower.limits, ifelse(x_sign[s] == "positive", 0, -Inf))
                upper.limits <- c(upper.limits, ifelse(x_sign[s] == "negative", 0, Inf))
              }
            }

            #####################################
            #### Fit ridge regression with nevergrad's lambda
            # lambdas <- lambda_seq(x_train, y_train, seq_len = 100, lambda_min_ratio = 0.0001)
            # lambda_max <- max(lambdas)
            lambda_hp <- unlist(hypParamSamNG$lambda[i])
            if (hyper_fixed == FALSE) {
              lambda_scaled <- lambda_min + (lambda_max - lambda_min) * lambda_hp
            } else {
              lambda_scaled <- lambda_hp
            }

            if (add_penalty_factor) {
              penalty.factor <- unlist(hypParamSamNG[i, grepl("_penalty", names(hypParamSamNG))])
            } else {
              penalty.factor <- rep(1, ncol(x_train))
            }

            glm_mod <- glmnet(
              x_train,
              y_train,
              family = "gaussian",
              alpha = 0, # 0 for ridge regression
              lambda = lambda_scaled,
              lower.limits = lower.limits,
              upper.limits = upper.limits,
              type.measure = "mse",
              penalty.factor = penalty.factor
            ) # plot(glm_mod); coef(glm_mod)

            # # When we used CV instead of nevergrad
            # lambda_range <- c(cvmod$lambda.min, cvmod$lambda.1se)
            # lambda <- lambda_range[1] + (lambda_range[2]-lambda_range[1]) * lambda_control

            #####################################
            ## NRMSE: Model's fit error

            ## If no lift calibration, refit using best lambda
            mod_out <- model_refit(
              x_train, y_train,
<<<<<<< HEAD
              x_val, y_val,
=======
>>>>>>> 1af4a809
              x_test, y_test,
              lambda = lambda_scaled,
              lower.limits = lower.limits,
              upper.limits = upper.limits,
              intercept_sign = intercept_sign
            )
            decompCollect <- model_decomp(
              coefs = mod_out$coefs,
              dt_modSaturated = dt_modSaturated,
              y_pred = mod_out$y_pred,
              dt_saturatedImmediate = dt_saturatedImmediate,
              dt_saturatedCarryover = dt_saturatedCarryover,
              i = i,
              dt_modRollWind = dt_modRollWind,
              refreshAddedStart = refreshAddedStart
            )
<<<<<<< HEAD
            nrmse <- ifelse(ts_validation, mod_out$nrmse_val, mod_out$nrmse_train)
=======
            nrmse <- mod_out$nrmse_test
>>>>>>> 1af4a809
            mape <- 0
            df.int <- mod_out$df.int

            #####################################
            #### MAPE: Calibration error
            if (!is.null(calibration_input)) {
              liftCollect <- robyn_calibrate(
                calibration_input = calibration_input,
                df_raw = dt_mod,
                hypParamSam = hypParamSam,
                wind_start = rollingWindowStartWhich,
                wind_end = rollingWindowEndWhich,
                dayInterval = InputCollect$dayInterval,
                dt_modAdstocked = dt_modAdstocked,
                adstock = adstock,
                xDecompVec = decompCollect$xDecompVec,
                coefs = decompCollect$coefsOutCat
              )
              mape <- mean(liftCollect$mape_lift, na.rm = TRUE)
            }

            #####################################
            #### DECOMP.RSSD: Business error
            # Sum of squared distance between decomp share and spend share to be minimized
            dt_decompSpendDist <- decompCollect$xDecompAgg %>%
              filter(.data$rn %in% paid_media_spends) %>%
              select(
                .data$rn, .data$xDecompAgg, .data$xDecompPerc, .data$xDecompMeanNon0Perc,
                .data$xDecompMeanNon0, .data$xDecompPercRF, .data$xDecompMeanNon0PercRF,
                .data$xDecompMeanNon0RF
              ) %>%
              left_join(
                select(
                  dt_spendShare,
                  .data$rn, .data$spend_share, .data$spend_share_refresh,
                  .data$mean_spend, .data$total_spend
                ),
                by = "rn"
              ) %>%
              mutate(
                effect_share = .data$xDecompPerc / sum(.data$xDecompPerc),
                effect_share_refresh = .data$xDecompPercRF / sum(.data$xDecompPercRF)
              )
            dt_decompSpendDist <- left_join(
              filter(decompCollect$xDecompAgg, .data$rn %in% paid_media_spends),
              select(dt_decompSpendDist, .data$rn, contains("_spend"), contains("_share")),
              by = "rn"
            )
            if (!refresh) {
              decomp.rssd <- sqrt(sum((dt_decompSpendDist$effect_share - dt_decompSpendDist$spend_share)^2))
            } else {
              dt_decompRF <- select(decompCollect$xDecompAgg, .data$rn, decomp_perc = .data$xDecompPerc) %>%
                left_join(select(xDecompAggPrev, .data$rn, decomp_perc_prev = .data$xDecompPerc),
                  by = "rn"
                )
              decomp.rssd.media <- dt_decompRF %>%
                filter(.data$rn %in% paid_media_spends) %>%
                summarise(rssd.media = sqrt(mean((.data$decomp_perc - .data$decomp_perc_prev)^2))) %>%
                pull(.data$rssd.media)
              decomp.rssd.nonmedia <- dt_decompRF %>%
                filter(!.data$rn %in% paid_media_spends) %>%
                summarise(rssd.nonmedia = sqrt(mean((.data$decomp_perc - .data$decomp_perc_prev)^2))) %>%
                pull(.data$rssd.nonmedia)
              decomp.rssd <- decomp.rssd.media + decomp.rssd.nonmedia /
                (1 - refresh_steps / rollingWindowLength)
            }
            # When all media in this iteration have 0 coefficients
            if (is.nan(decomp.rssd)) {
              decomp.rssd <- Inf
              dt_decompSpendDist$effect_share <- 0
            }

            #####################################
            #### Collect Multi-Objective Errors and Iteration Results
            resultCollect <- list()

            # Auxiliary dynamic vector
            common <- data.frame(
              rsq_train = mod_out$rsq_train,
              rsq_val = mod_out$rsq_val,
              rsq_test = mod_out$rsq_test,
              nrmse_train = mod_out$nrmse_train,
              nrmse_val = mod_out$nrmse_val,
              nrmse_test = mod_out$nrmse_test,
              nrmse = nrmse,
              decomp.rssd = decomp.rssd,
              mape = mape,
              lambda = lambda_scaled,
              lambda_hp = lambda_hp,
              lambda_max = lambda_max,
              lambda_min_ratio = lambda_min_ratio,
              solID = paste(trial, lng, i, sep = "_"),
              trial = trial,
              iterNG = lng,
              iterPar = i,
              df.int = df.int
            )
            total_common <- ncol(common)
            split_common <- which(colnames(common) == "lambda_min_ratio")

            resultCollect[["resultHypParam"]] <- as_tibble(hypParamSam) %>%
              select(-.data$lambda) %>%
              bind_cols(common[, 1:split_common]) %>%
              mutate(
                pos = prod(decompCollect$xDecompAgg$pos),
                Elapsed = as.numeric(difftime(Sys.time(), t1, units = "secs")),
                ElapsedAccum = as.numeric(difftime(Sys.time(), t0, units = "secs"))
              ) %>%
              bind_cols(common[, (split_common + 1):total_common]) %>%
              dplyr::mutate_all(unlist)

            mediaDecompImmediate <- select(decompCollect$mediaDecompImmediate, -.data$ds, -.data$y)
            colnames(mediaDecompImmediate) <- paste0(colnames(mediaDecompImmediate), "_MDI")
            mediaDecompCarryover <- select(decompCollect$mediaDecompCarryover, -.data$ds, -.data$y)
            colnames(mediaDecompCarryover) <- paste0(colnames(mediaDecompCarryover), "_MDC")
            resultCollect[["xDecompVec"]] <- bind_cols(
              decompCollect$xDecompVec,
              mediaDecompImmediate,
              mediaDecompCarryover
<<<<<<< HEAD
            ) %>% mutate(trial = trial, iterNG = lng, iterPar = i)
=======
            ) %>%
              mutate(solID = paste(trial, lng, i, sep = "_")) %>%
              select(.data$solID, dplyr::everything())
>>>>>>> 1af4a809

            resultCollect[["xDecompAgg"]] <- decompCollect$xDecompAgg %>%
              mutate(train_size = train_size) %>%
              bind_cols(common)

            if (!is.null(calibration_input)) {
              resultCollect[["liftCalibration"]] <- liftCollect %>%
                bind_cols(common)
            }

            resultCollect[["decompSpendDist"]] <- dt_decompSpendDist %>%
              bind_cols(common)

            resultCollect <- append(resultCollect, as.list(common))
            return(resultCollect)
          }

          ########### Parallel start
          nrmse.collect <- NULL
          decomp.rssd.collect <- NULL
          best_mape <- Inf
          if (cores == 1) {
            doparCollect <- lapply(1:iterPar, robyn_iterations)
          } else {
            # Create cluster to minimize overhead for parallel back-end registering
            if (check_parallel() && !hyper_fixed) {
              registerDoParallel(cores)
            } else {
              registerDoSEQ()
            }
            suppressPackageStartupMessages(
              doparCollect <- foreach(i = 1:iterPar) %dorng% robyn_iterations(i)
            )
          }

          nrmse.collect <- unlist(lapply(doparCollect, function(x) x$nrmse))
          decomp.rssd.collect <- unlist(lapply(doparCollect, function(x) x$decomp.rssd))
          mape.lift.collect <- unlist(lapply(doparCollect, function(x) x$mape))

          #####################################
          #### Nevergrad tells objectives

          if (!hyper_fixed) {
            if (is.null(calibration_input)) {
              for (co in 1:iterPar) {
                optimizer$tell(nevergrad_hp[[co]], tuple(nrmse.collect[co], decomp.rssd.collect[co]))
              }
            } else {
              for (co in 1:iterPar) {
                optimizer$tell(nevergrad_hp[[co]], tuple(nrmse.collect[co], decomp.rssd.collect[co], mape.lift.collect[co]))
              }
            }
          }

          resultCollectNG[[lng]] <- doparCollect
          if (!quiet) {
            cnt <- cnt + iterPar
            if (!hyper_fixed) setTxtProgressBar(pb, cnt)
          }
        } ## end NG loop
      }) # end system.time
    },
    error = function(err) {
      if (length(resultCollectNG) > 1) {
        msg <- "Error while running robyn_mmm(); providing PARTIAL results"
        warning(msg)
        message(paste(msg, err, sep = "\n"))
        sysTimeDopar <- rep(Sys.time() - t0, 3)
      } else {
        stop(err)
      }
    }
  )

  # stop cluster to avoid memory leaks
  stopImplicitCluster()
  registerDoSEQ()
  getDoParWorkers()

  if (!hyper_fixed) {
    cat("\r", paste("\n  Finished in", round(sysTimeDopar[3] / 60, 2), "mins"))
    flush.console()
    close(pb)
  }

  #####################################
  #### Final result collect

  resultCollect <- list()

  resultCollect[["resultHypParam"]] <- as_tibble(bind_rows(
    lapply(resultCollectNG, function(x) {
      bind_rows(lapply(x, function(y) y$resultHypParam))
    })
  ))

<<<<<<< HEAD
  resultCollect[["xDecompVec"]] <- as_tibble(bind_rows(
    lapply(resultCollectNG, function(x) {
      bind_rows(lapply(x, function(y) y$xDecompVec))
    })
  ))
=======
  resultCollect[["xDecompVec"]] <- bind_rows(
    lapply(resultCollectNG, function(x) {
      bind_rows(lapply(x, function(y) y$xDecompVec))
    })
  ) %>%
    as_tibble()
  # resultCollect[["xDecompVecImmediate"]] <- bind_rows(
  #   lapply(resultCollectNG, function(x) {
  #     bind_rows(lapply(x, function(y) y$mediaDecompImmediate))
  #   })
  # ) %>%
  #   arrange(.data$nrmse, .data$ds) %>%
  #   as_tibble()
  # resultCollect[["xDecompVecCarryover"]] <- bind_rows(
  #   lapply(resultCollectNG, function(x) {
  #     bind_rows(lapply(x, function(y) y$mediaDecompCarryover))
  #   })
  # ) %>%
  #   arrange(.data$nrmse, .data$ds) %>%
  #   as_tibble()
>>>>>>> 1af4a809

  resultCollect[["xDecompAgg"]] <- as_tibble(bind_rows(
    lapply(resultCollectNG, function(x) {
      bind_rows(lapply(x, function(y) y$xDecompAgg))
    })
  ))

  if (!is.null(calibration_input)) {
    resultCollect[["liftCalibration"]] <- as_tibble(bind_rows(
      lapply(resultCollectNG, function(x) {
        bind_rows(lapply(x, function(y) y$liftCalibration))
      })
    ) %>%
      arrange(.data$mape, .data$liftMedia, .data$liftStart))
  }

  resultCollect[["decompSpendDist"]] <- as_tibble(bind_rows(
    lapply(resultCollectNG, function(x) {
      bind_rows(lapply(x, function(y) y$decompSpendDist))
    })
  ))

  resultCollect$iter <- length(resultCollect$mape)
  resultCollect$elapsed.min <- sysTimeDopar[3] / 60

  # Adjust accumulated time
  resultCollect$resultHypParam <- resultCollect$resultHypParam %>%
    mutate(ElapsedAccum = .data$ElapsedAccum - min(.data$ElapsedAccum) +
      .data$Elapsed[which.min(.data$ElapsedAccum)])

  return(list(
    resultCollect = resultCollect,
    hyperBoundNG = hyper_bound_list_updated,
    hyperBoundFixed = hyper_bound_list_fixed
  ))
}

model_decomp <- function(coefs, dt_modSaturated, y_pred, dt_saturatedImmediate,
                         dt_saturatedCarryover, i, dt_modRollWind, refreshAddedStart) {
  ## Input for decomp
  y <- dt_modSaturated$dep_var
  # x <- data.frame(x)

  x <- select(dt_modSaturated, -.data$dep_var)
  intercept <- coefs[1]
  x_name <- names(x)
  x_factor <- x_name[sapply(x, is.factor)]

  ## Decomp x
  xDecomp <- data.frame(mapply(function(regressor, coeff) {
    regressor * coeff
  }, regressor = x, coeff = coefs[-1]))
  xDecomp <- cbind(data.frame(intercept = rep(intercept, nrow(xDecomp))), xDecomp)
  xDecompOut <- cbind(data.frame(ds = dt_modRollWind$ds, y = y, y_pred = y_pred), xDecomp)

  ## Decomp immediate & carryover response
  sel_coef <- rownames(coefs) %in% names(dt_saturatedImmediate)
  coefs_media <- coefs[sel_coef, ]
  names(coefs_media) <- rownames(coefs)[sel_coef]
  mediaDecompImmediate <- data.frame(mapply(function(regressor, coeff) {
    regressor * coeff
  }, regressor = dt_saturatedImmediate, coeff = coefs_media))
  mediaDecompCarryover <- data.frame(mapply(function(regressor, coeff) {
    regressor * coeff
  }, regressor = dt_saturatedCarryover, coeff = coefs_media))

  ## QA decomp
  check_split <- all(round(xDecomp[, names(coefs_media)], 2) ==
    round(mediaDecompImmediate + mediaDecompCarryover, 2))
  if (!check_split) {
    message(paste0(
      "Attention for loop ", i,
      ": immediate & carryover decomp don't sum up to total"
    ))
  }
  y_hat <- rowSums(xDecomp, na.rm = TRUE)
  errorTerm <- y_hat - y_pred
  # if (prod(round(y_pred) == round(y_hat)) == 0) {
  #   message(paste0(
  #     "Attention for loop ", i,
  #     ": manual decomp is not matching linear model prediction. ",
  #     "Deviation is ", round(mean(errorTerm / y) * 100, 2), "%"
  #   ))
  # }

  ## Output decomp
  y_hat.scaled <- rowSums(abs(xDecomp), na.rm = TRUE)
  xDecompOutPerc.scaled <- abs(xDecomp) / y_hat.scaled
  xDecompOut.scaled <- y_hat * xDecompOutPerc.scaled

  temp <- select(xDecompOut, .data$intercept, all_of(x_name))
  xDecompOutAgg <- sapply(temp, function(x) sum(x))
  xDecompOutAggPerc <- xDecompOutAgg / sum(y_hat)
  xDecompOutAggMeanNon0 <- unlist(lapply(temp, function(x) ifelse(is.na(mean(x[x > 0])), 0, mean(x[x != 0]))))
  xDecompOutAggMeanNon0[is.nan(xDecompOutAggMeanNon0)] <- 0
  xDecompOutAggMeanNon0Perc <- xDecompOutAggMeanNon0 / sum(xDecompOutAggMeanNon0)

  refreshAddedStartWhich <- which(xDecompOut$ds == refreshAddedStart)
  refreshAddedEnd <- max(xDecompOut$ds)
  refreshAddedEndWhich <- which(xDecompOut$ds == refreshAddedEnd)

  temp <- select(xDecompOut, .data$intercept, all_of(x_name)) %>%
    slice(refreshAddedStartWhich:refreshAddedEndWhich)
  xDecompOutAggRF <- unlist(lapply(temp, function(x) sum(x)))
  y_hatRF <- y_hat[refreshAddedStartWhich:refreshAddedEndWhich]
  xDecompOutAggPercRF <- xDecompOutAggRF / sum(y_hatRF)
  xDecompOutAggMeanNon0RF <- unlist(lapply(temp, function(x) ifelse(is.na(mean(x[x > 0])), 0, mean(x[x != 0]))))
  xDecompOutAggMeanNon0RF[is.nan(xDecompOutAggMeanNon0RF)] <- 0
  xDecompOutAggMeanNon0PercRF <- xDecompOutAggMeanNon0RF / sum(xDecompOutAggMeanNon0RF)

  coefsOutCat <- coefsOut <- data.frame(rn = rownames(coefs), coefs)
  if (length(x_factor) > 0) {
    coefsOut$rn <- sapply(x_factor, function(x) str_replace(coefsOut$rn, paste0(x, ".*"), x))
  }
  coefsOut <- coefsOut %>%
    group_by(.data$rn) %>%
    summarise(s0 = mean(.data$s0)) %>%
    rename("coef" = "s0") %>%
    .[match(rownames(coefsOut), .$rn), ]

  decompOutAgg <- as_tibble(cbind(coefsOut, data.frame(
    xDecompAgg = xDecompOutAgg,
    xDecompPerc = xDecompOutAggPerc,
    xDecompMeanNon0 = xDecompOutAggMeanNon0,
    xDecompMeanNon0Perc = xDecompOutAggMeanNon0Perc,
    xDecompAggRF = xDecompOutAggRF,
    xDecompPercRF = xDecompOutAggPercRF,
    xDecompMeanNon0RF = xDecompOutAggMeanNon0RF,
    xDecompMeanNon0PercRF = xDecompOutAggMeanNon0PercRF,
    pos = xDecompOutAgg >= 0
  )))

  decompCollect <- list(
    xDecompVec = xDecompOut, xDecompVec.scaled = xDecompOut.scaled,
    xDecompAgg = decompOutAgg, coefsOutCat = coefsOutCat,
    mediaDecompImmediate = mutate(mediaDecompImmediate, ds = xDecompOut$ds, y = xDecompOut$y),
    mediaDecompCarryover = mutate(mediaDecompCarryover, ds = xDecompOut$ds, y = xDecompOut$y)
  )
  return(decompCollect)
}

model_refit <- function(x_train, y_train, x_val, y_val, x_test, y_test,
                        lambda, lower.limits, upper.limits,
                        intercept_sign = "non_negative") {
  mod <- glmnet(
    x_train,
    y_train,
    family = "gaussian",
    alpha = 0, # 0 for ridge regression
    # https://stats.stackexchange.com/questions/138569/why-is-lambda-within-one-standard-error-from-the-minimum-is-a-recommended-valu
    lambda = lambda,
    lower.limits = lower.limits,
    upper.limits = upper.limits
  ) # coef(mod)

  df.int <- 1

  ## drop intercept if negative and intercept_sign == "non_negative"
  if (intercept_sign == "non_negative" && coef(mod)[1] < 0) {
    mod <- glmnet(
      x_train,
      y_train,
      family = "gaussian",
      alpha = 0 # 0 for ridge regression
      , lambda = lambda,
      lower.limits = lower.limits,
      upper.limits = upper.limits,
      intercept = FALSE
    ) # coef(mod)
    df.int <- 0
  } # ; plot(mod); print(mod)

<<<<<<< HEAD
  # Calculate all Adjusted R2
  y_train_pred <- as.vector(predict(mod, s = lambda, newx = x_train))
  rsq_train <- get_rsq(true = y_train, predicted = y_train_pred, p = ncol(x_train), df.int = df.int)
  if (!is.null(x_val)) {
    y_val_pred <- as.vector(predict(mod, s = lambda, newx = x_val))
    rsq_val <- get_rsq(true = y_val, predicted = y_val_pred, p = ncol(x_val), df.int = df.int, n_train = length(y_train))
    y_test_pred <- as.vector(predict(mod, s = lambda, newx = x_test))
    rsq_test <- get_rsq(true = y_test, predicted = y_test_pred, p = ncol(x_test), df.int = df.int, n_train = length(y_train))
    y_pred <- c(y_train_pred, y_val_pred, y_test_pred)
  } else {
    rsq_val <- rsq_test <- NA
    y_pred <- y_train_pred
  }

  # Calculate all NRMSE
  nrmse_train <- sqrt(mean((y_train - y_train_pred)^2)) / (max(y_train) - min(y_train))
  if (!is.null(x_val)) {
    nrmse_val <- sqrt(mean(sum((y_val - y_val_pred)^2))) / (max(y_val) - min(y_val))
    nrmse_test <- sqrt(mean(sum((y_test - y_test_pred)^2))) / (max(y_test) - min(y_test))
  } else {
    nrmse_val <- nrmse_test <- y_val_pred <- y_test_pred <- NA
  }


  mod_out <- list(
    rsq_train = rsq_train,
    rsq_val = rsq_val,
    rsq_test = rsq_test,
    nrmse_train = nrmse_train,
    nrmse_val = nrmse_val,
    nrmse_test = nrmse_test,
    coefs = as.matrix(coef(mod)),
    y_train_pred = y_train_pred,
    y_val_pred = y_val_pred,
    y_test_pred = y_test_pred,
    y_pred = y_pred,
=======
  y_train_pred <- as.vector(predict(mod, s = lambda, newx = x_train))
  rsq_train <- get_rsq(true = y_train, predicted = y_train_pred, p = ncol(x_train), df.int = df.int)
  y_test_pred <- as.vector(predict(mod, s = lambda, newx = x_test))
  rsq_test <- get_rsq(true = y_test, predicted = y_test_pred, p = ncol(x_test), df.int = df.int)
  y_pred <- c(y_train_pred, y_test_pred)

  # mape_mod<- mean(abs((y_test - y_test_pred)/y_test)* 100); mape_mod
  coefs <- as.matrix(coef(mod))

  nrmse_train <- sqrt(mean((y_train - y_train_pred)^2)) / (max(y_train) - min(y_train))
  nrmse_test <- sqrt(mean(sum((y_test - y_test_pred)^2))) / (max(y_test) - min(y_test))

  mod_out <- list(
    rsq_train = rsq_train,
    rsq_test = rsq_test,
    nrmse_train = nrmse_train,
    nrmse_test = nrmse_test,
    coefs = coefs,
    y_train_pred = y_train_pred,
    y_test_pred = y_test_pred,
    y_pred = c(y_train_pred, y_test_pred),
>>>>>>> 1af4a809
    mod = mod,
    df.int = df.int
  )

  return(mod_out)
}

# x = x_train matrix
# y = y_train (dep_var) vector
lambda_seq <- function(x, y, seq_len = 100, lambda_min_ratio = 0.0001) {
  mysd <- function(y) sqrt(sum((y - mean(y))^2) / length(y))
  sx <- scale(x, scale = apply(x, 2, mysd))
  check_nan <- apply(sx, 2, function(sxj) all(is.nan(sxj)))
  sx <- mapply(function(sxj, v) {
    return(if (v) rep(0, length(sxj)) else sxj)
  }, sxj = as.data.frame(sx), v = check_nan)
  sx <- as.matrix(sx, ncol = ncol(x), nrow = nrow(x))
  # sy <- as.vector(scale(y, scale=mysd(y)))
  sy <- y
  # 0.001 is the default smalles alpha value of glmnet for ridge (alpha = 0)
  lambda_max <- max(abs(colSums(sx * sy))) / (0.001 * nrow(x))
  lambda_max_log <- log(lambda_max)
  log_step <- (log(lambda_max) - log(lambda_max * lambda_min_ratio)) / (seq_len - 1)
  log_seq <- seq(log(lambda_max), log(lambda_max * lambda_min_ratio), length.out = seq_len)
  lambdas <- exp(log_seq)
  return(lambdas)
}

hyper_collector <- function(InputCollect, hyper_in, ts_validation, add_penalty_factor, dt_hyper_fixed = NULL, cores) {
  # Fetch hyper-parameters based on media
  hypParamSamName <- hyper_names(adstock = InputCollect$adstock, all_media = InputCollect$all_media)

<<<<<<< HEAD
  # Manually add other hyper-parameters
  hypParamSamName <- c(hypParamSamName, HYPS_OTHERS)
=======
  # Add lambda
  hypParamSamName <- c(hypParamSamName, "lambda", "train_size")
>>>>>>> 1af4a809

  # Add penalty factor hyper-parameters names
  for_penalty <- names(select(InputCollect$dt_mod, -.data$ds, -.data$dep_var))
  if (add_penalty_factor) hypParamSamName <- c(hypParamSamName, paste0("penalty_", for_penalty))

  # Check hyper_fixed condition + add lambda + penalty factor hyper-parameters names
  all_fixed <- check_hyper_fixed(InputCollect, dt_hyper_fixed, add_penalty_factor)
  hypParamSamName <- attr(all_fixed, "hypParamSamName")

  if (!all_fixed) {
    # Collect media hyperparameters
    hyper_bound_list <- list()
    for (i in seq_along(hypParamSamName)) {
      hyper_bound_list[i] <- hyper_in[hypParamSamName[i]]
      names(hyper_bound_list)[i] <- hypParamSamName[i]
    }

    # Add unfixed lambda hyperparameter manually
    if (length(hyper_bound_list[["lambda"]]) != 1) {
      hyper_bound_list$lambda <- c(0, 1)
    }

    # Add unfixed train_size hyperparameter manually
<<<<<<< HEAD
    if (ts_validation) {
      if (!"train_size" %in% names(hyper_bound_list)) {
        hyper_bound_list$train_size <- c(0.5, 0.8)
      }
      message(sprintf(
        "Time-series validation with train_size range of %s of the data...",
        paste(formatNum(100 * hyper_bound_list$train_size, pos = "%"), collapse = "-")
      ))
    } else {
      if ("train_size" %in% names(hyper_bound_list)) {
        warning("Provided train_size but ts_validation = FALSE. Time series validation inactive.")
      }
      hyper_bound_list$train_size <- 1
      message("Fitting time series with all available data...")
=======
    if (length(hyper_bound_list[["train_size"]]) != 1) {
      hyper_bound_list$train_size <- c(0.5, 0.99)
>>>>>>> 1af4a809
    }

    # Add unfixed penalty.factor hyperparameters manually
    for_penalty <- names(select(InputCollect$dt_mod, -.data$ds, -.data$dep_var))
    penalty_names <- paste0(for_penalty, "_penalty")
    if (add_penalty_factor) {
      for (penalty in penalty_names) {
        if (length(hyper_bound_list[[penalty]]) != 1) {
          hyper_bound_list[[penalty]] <- c(0, 1)
        }
      }
    }

    # Get hyperparameters for Nevergrad
    hyper_bound_list_updated <- hyper_bound_list[which(unlist(lapply(hyper_bound_list, length) == 2))]

    # Get fixed hyperparameters
    hyper_bound_list_fixed <- hyper_bound_list[which(unlist(lapply(hyper_bound_list, length) == 1))]

    hyper_list_bind <- c(hyper_bound_list_updated, hyper_bound_list_fixed)
    hyper_list_all <- list()
    for (i in seq_along(hypParamSamName)) {
      hyper_list_all[[i]] <- hyper_list_bind[[hypParamSamName[i]]]
      names(hyper_list_all)[i] <- hypParamSamName[i]
    }

    dt_hyper_fixed_mod <- data.frame(bind_cols(lapply(hyper_bound_list_fixed, function(x) rep(x, cores))))
  } else {
    hyper_bound_list_fixed <- list()
    for (i in seq_along(hypParamSamName)) {
      hyper_bound_list_fixed[[i]] <- dt_hyper_fixed[[hypParamSamName[i]]]
      names(hyper_bound_list_fixed)[i] <- hypParamSamName[i]
    }

    hyper_list_all <- hyper_bound_list_fixed
    hyper_bound_list_updated <- hyper_bound_list_fixed[which(unlist(lapply(hyper_bound_list_fixed, length) == 2))]
    cores <- 1

    dt_hyper_fixed_mod <- data.frame(matrix(hyper_bound_list_fixed, nrow = 1))
    names(dt_hyper_fixed_mod) <- names(hyper_bound_list_fixed)
  }

  return(list(
    hyper_list_all = hyper_list_all,
    hyper_bound_list_updated = hyper_bound_list_updated,
    hyper_bound_list_fixed = hyper_bound_list_fixed,
    dt_hyper_fixed_mod = dt_hyper_fixed_mod,
    all_fixed = all_fixed
  ))
}

init_msgs_run <- function(InputCollect, refresh, lambda_control = NULL, quiet = FALSE) {
  if (!is.null(lambda_control)) {
    message("Input 'lambda_control' deprecated in v3.6.0; lambda is now selected by hyperparameter optimization")
  }
  if (!quiet) {
    message(sprintf(
      "Input data has %s %ss in total: %s to %s",
      nrow(InputCollect$dt_mod),
      InputCollect$intervalType,
      min(InputCollect$dt_mod$ds),
      max(InputCollect$dt_mod$ds)
    ))
    depth <- ifelse(
      "refreshDepth" %in% names(InputCollect),
      InputCollect$refreshDepth,
      ifelse("refreshCounter" %in% names(InputCollect),
        InputCollect$refreshCounter, 0
      )
    )
    refresh <- as.integer(depth) > 0
    message(sprintf(
      "%s model is built on rolling window of %s %s: %s to %s",
      ifelse(!refresh, "Initial", paste0("Refresh #", depth)),
      InputCollect$rollingWindowLength,
      InputCollect$intervalType,
      InputCollect$window_start,
      InputCollect$window_end
    ))
    if (refresh) {
      message(sprintf(
        "Rolling window moving forward: %s %ss",
        InputCollect$refresh_steps, InputCollect$intervalType
      ))
    }
  }
}<|MERGE_RESOLUTION|>--- conflicted
+++ resolved
@@ -12,17 +12,8 @@
 #' @inheritParams robyn_allocator
 #' @inheritParams robyn_outputs
 #' @inheritParams robyn_inputs
-#' @param dt_hyper_fixed data.frame or named list. Only provide when loading
-#' old model results. It consumes hyperparameters from saved csv
-#' \code{pareto_hyperparameters.csv} or JSON file to replicate a model.
-#' @param ts_validation Boolean. When set to \code{TRUE}, Robyn will split data
-#' by test, train, and validation partitions to validate the time series. By
-#' default the "train_size" range is set to \code{c(0.5, 0.8)}, but it can be
-#' customized or set to a fixed value using the hyperparameters input. For example,
-#' if \code{train_size = 0.7}, validation size and test size will both be 0.15
-#' and 0.15. When \code{ts_validation = FALSE}, nrmse_train is the
-#' objective function; when \code{ts_validation = TRUE}, nrmse_val is the objective
-#' function.
+#' @param dt_hyper_fixed data.frame. Only provide when loading old model results.
+#' It consumes hyperparameters from saved csv \code{pareto_hyperparameters.csv}.
 #' @param add_penalty_factor Boolean. Add penalty factor hyperparameters to
 #' glmnet's penalty.factor to be optimized by nevergrad. Use with caution, because
 #' this feature might add too much hyperparameter space and probably requires
@@ -64,7 +55,6 @@
 robyn_run <- function(InputCollect = NULL,
                       dt_hyper_fixed = NULL,
                       json_file = NULL,
-                      ts_validation = FALSE,
                       add_penalty_factor = FALSE,
                       refresh = FALSE,
                       seed = 123L,
@@ -111,8 +101,7 @@
     for (i in seq_along(InputCollect)) assign(names(InputCollect)[i], InputCollect[[i]])
   }
 
-  # Keep in mind: https://www.jottr.org/2022/12/05/avoid-detectcores/
-  max_cores <- max(1L, parallel::detectCores(), na.rm = TRUE)
+  max_cores <- parallel::detectCores()
   if (is.null(cores)) {
     cores <- max_cores - 1 # It's recommended to always leave at least one core free
   } else if (cores > max_cores) {
@@ -132,7 +121,6 @@
   hyper_collect <- hyper_collector(
     InputCollect,
     hyper_in = InputCollect$hyperparameters,
-    ts_validation = ts_validation,
     add_penalty_factor = add_penalty_factor,
     dt_hyper_fixed = dt_hyper_fixed,
     cores = cores
@@ -144,10 +132,8 @@
 
   OutputModels <- robyn_train(
     InputCollect, hyper_collect,
-    cores = cores, iterations = iterations, trials = trials,
-    intercept_sign = intercept_sign, nevergrad_algo = nevergrad_algo,
+    cores, iterations, trials, intercept_sign, nevergrad_algo,
     dt_hyper_fixed = dt_hyper_fixed,
-    ts_validation = ts_validation,
     add_penalty_factor = add_penalty_factor,
     refresh, seed, quiet
   )
@@ -162,32 +148,26 @@
     OutputModels$trials <- trials
     OutputModels$intercept_sign <- intercept_sign
     OutputModels$nevergrad_algo <- nevergrad_algo
-    OutputModels$ts_validation <- ts_validation
     OutputModels$add_penalty_factor <- add_penalty_factor
     OutputModels$hyper_updated <- hyper_collect$hyper_list_all
   }
 
-  # Not direct output & not all fixed hyperparameters
+  # Not direct output & not all fixed hyppar
   if (!outputs & is.null(dt_hyper_fixed)) {
     output <- OutputModels
   } else if (!hyper_collect$all_fixed) {
-    # Direct output & not all fixed hyperparameters, including refresh mode
+    # Direct output & not all fixed hyppar, including refresh mode
     output <- robyn_outputs(InputCollect, OutputModels, refresh = refresh, ...)
   } else {
-    # Direct output & all fixed hyperparameters, thus no cluster
+    # Direct output & all fixed hyppar, thus no cluster
     output <- robyn_outputs(InputCollect, OutputModels, clusters = FALSE, ...)
   }
 
   # Check convergence when more than 1 iteration
   if (!hyper_collect$all_fixed) {
     output[["convergence"]] <- robyn_converge(OutputModels, ...)
-    output[["ts_validation_plot"]] <- ts_validation(OutputModels, ...)
   } else {
-    if ("solID" %in% names(dt_hyper_fixed)) {
-      output[["selectID"]] <- dt_hyper_fixed$solID
-    } else {
-      output[["selectID"]] <- OutputModels$trial1$resultCollect$resultHypParam$solID
-    }
+    output[["selectID"]] <- OutputModels$trial1$resultCollect$resultHypParam$solID
     if (!quiet) message("Successfully recreated model ID: ", output$selectID)
   }
 
@@ -221,7 +201,6 @@
 
   Nevergrad Algo: {x$nevergrad_algo}
   Intercept sign: {x$intercept_sign}
-  Time-series validation: {x$ts_validation}
   Penalty factor: {x$add_penalty_factor}
   Refresh: {isTRUE(attr(x, 'refresh'))}
 
@@ -274,7 +253,6 @@
                         cores, iterations, trials,
                         intercept_sign, nevergrad_algo,
                         dt_hyper_fixed = NULL,
-                        ts_validation = TRUE,
                         add_penalty_factor = FALSE,
                         refresh = FALSE, seed = 123,
                         quiet = FALSE) {
@@ -290,17 +268,11 @@
       nevergrad_algo = nevergrad_algo,
       intercept_sign = intercept_sign,
       dt_hyper_fixed = dt_hyper_fixed,
-      ts_validation = ts_validation,
       seed = seed,
       quiet = quiet
     )
+
     OutputModels[[1]]$trial <- 1
-<<<<<<< HEAD
-    # Set original solID (to overwrite default 1_1_1)
-    if ("solID" %in% names(dt_hyper_fixed)) {
-      these <- c("resultHypParam", "xDecompVec", "xDecompAgg", "decompSpendDist")
-      for (tab in these) OutputModels[[1]]$resultCollect[[tab]]$solID <- dt_hyper_fixed$solID
-=======
     OutputModels[[1]]$resultCollect$resultHypParam <- arrange(
       OutputModels[[1]]$resultCollect$resultHypParam, .data$iterPar
     )
@@ -309,7 +281,6 @@
       if (!"solID" %in% colnames(OutputModels[[1]]$resultCollect[[tab]])) {
         OutputModels[[1]]$resultCollect[[tab]]$solID <- dt_hyper_fixed$solID
       }
->>>>>>> 1af4a809
     }
   } else {
     ## Run robyn_mmm() for each trial if hyperparameters are not all fixed
@@ -334,7 +305,6 @@
         cores = cores,
         nevergrad_algo = nevergrad_algo,
         intercept_sign = intercept_sign,
-        ts_validation = ts_validation,
         add_penalty_factor = add_penalty_factor,
         refresh = refresh,
         trial = ngt,
@@ -389,7 +359,6 @@
                       cores,
                       nevergrad_algo,
                       intercept_sign,
-                      ts_validation = TRUE,
                       add_penalty_factor = FALSE,
                       dt_hyper_fixed = NULL,
                       # lambda_fixed = NULL,
@@ -404,10 +373,7 @@
       np$random$seed(seed)
     }
   } else {
-    stop(
-      "You must have nevergrad python library installed.\nPlease check our install demo: ",
-      "https://github.com/facebookexperimental/Robyn/blob/main/demo/install_nevergrad.R"
-    )
+    stop("You must have nevergrad python library installed.")
   }
 
   ################################################
@@ -456,7 +422,6 @@
     all_media <- InputCollect$all_media
     calibration_input <- InputCollect$calibration_input
     optimizer_name <- nevergrad_algo
-    ts_validation <- ts_validation
     add_penalty_factor <- add_penalty_factor
     intercept_sign <- intercept_sign
     i <- NULL # For parallel iterations (globalVar)
@@ -470,10 +435,9 @@
   dt_spendShare <- data.frame(
     rn = paid_media_spends,
     total_spend = unlist(summarise_all(temp, sum)),
-    # mean_spend = unlist(summarise_all(temp, function(x) {
-    #   ifelse(is.na(mean(x[x > 0])), 0, mean(x[x > 0]))
-    # }))
-    mean_spend = unlist(summarise_all(temp, mean))
+    mean_spend = unlist(summarise_all(temp, function(x) {
+      ifelse(is.na(mean(x[x > 0])), 0, mean(x[x > 0]))
+    }))
   ) %>%
     mutate(spend_share = .data$total_spend / sum(.data$total_spend))
   # When not refreshing, dt_spendShareRF = dt_spendShare
@@ -483,10 +447,9 @@
   dt_spendShareRF <- data.frame(
     rn = paid_media_spends,
     total_spend = unlist(summarise_all(temp, sum)),
-    # mean_spend = unlist(summarise_all(temp, function(x) {
-    #   ifelse(is.na(mean(x[x > 0])), 0, mean(x[x > 0]))
-    # }))
-    mean_spend = unlist(summarise_all(temp, mean))
+    mean_spend = unlist(summarise_all(temp, function(x) {
+      ifelse(is.na(mean(x[x > 0])), 0, mean(x[x > 0]))
+    }))
   ) %>%
     mutate(spend_share = .data$total_spend / sum(.data$total_spend))
   # Join both dataframes into a single one
@@ -554,7 +517,7 @@
               for (hypNameLoop in hyper_bound_list_updated_name) {
                 index <- which(hypNameLoop == hyper_bound_list_updated_name)
                 channelBound <- unlist(hyper_bound_list_updated[hypNameLoop])
-                hyppar_value <- signif(nevergrad_hp_val[[co]][index], 6)
+                hyppar_value <- nevergrad_hp_val[[co]][index]
                 if (length(channelBound) > 1) {
                   hypParamSamNG[hypNameLoop] <- qunif(hyppar_value, min(channelBound), max(channelBound))
                 } else {
@@ -597,12 +560,16 @@
               m <- dt_modAdstocked[, all_media[v]][[1]]
               if (adstock == "geometric") {
                 theta <- hypParamSam[paste0(all_media[v], "_thetas")][[1]][[1]]
-              }
-              if (grepl("weibull", adstock)) {
+                x_list <- adstock_geometric(x = m, theta = theta)
+              } else if (adstock == "weibull_cdf") {
                 shape <- hypParamSam[paste0(all_media[v], "_shapes")][[1]][[1]]
                 scale <- hypParamSam[paste0(all_media[v], "_scales")][[1]][[1]]
+                x_list <- adstock_weibull(x = m, shape = shape, scale = scale, type = "cdf")
+              } else if (adstock == "weibull_pdf") {
+                shape <- hypParamSam[paste0(all_media[v], "_shapes")][[1]][[1]]
+                scale <- hypParamSam[paste0(all_media[v], "_scales")][[1]][[1]]
+                x_list <- adstock_weibull(x = m, shape = shape, scale = scale, type = "pdf")
               }
-              x_list <- transform_adstock(m, adstock, theta = theta, shape = shape, scale = scale)
               m_adstocked <- x_list$x_decayed
               mediaAdstocked[[v]] <- m_adstocked
               m_carryover <- m_adstocked - m
@@ -611,6 +578,13 @@
               mediaImmediate[[v]] <- m
               mediaCarryover[[v]] <- m_carryover
               mediaVecCum[[v]] <- x_list$thetaVecCum
+
+              # data.frame(id = rep(seq_along(m), 2)) %>%
+              #   mutate(value = c(m, m_adstocked),
+              #          type = c(rep("raw", length(m)), rep("adstocked", length(m)))) %>%
+              #   filter(id < 100) %>%
+              #   ggplot(aes(x = id, y = value, colour = type)) +
+              #   geom_line()
 
               ################################################
               ## 2. Saturation (only window data)
@@ -656,31 +630,10 @@
 
             ## Contrast matrix because glmnet does not treat categorical variables (one hot encoding)
             y_window <- dt_window$dep_var
-<<<<<<< HEAD
-            x_window <- as.matrix(lares::ohse(select(dt_window, -.data$dep_var)))
-            y_train <- y_val <- y_test <- y_window
-            x_train <- x_val <- x_test <- x_window
-
-            ## Split train, test, and validation sets
-            train_size <- hypParamSam[, "train_size"][[1]]
-            val_size <- test_size <- (1 - train_size) / 2
-            if (train_size < 1) {
-              train_size_index <- floor(quantile(seq(nrow(dt_window)), train_size))
-              val_size_index <- train_size_index + floor(val_size * nrow(dt_window))
-              y_train <- y_window[1:train_size_index]
-              y_val <- y_window[(train_size_index + 1):val_size_index]
-              y_test <- y_window[(val_size_index + 1):length(y_window)]
-              x_train <- x_window[1:train_size_index, ]
-              x_val <- x_window[(train_size_index + 1):val_size_index, ]
-              x_test <- x_window[(val_size_index + 1):length(y_window), ]
-            } else {
-              y_val <- y_test <- x_val <- x_test <- NULL
-=======
             if (length(which(grepl("^[0-9]", dt_window))) > 1) {
               x_window <- model.matrix(dep_var ~ ., dt_window)[, -1]
             } else {
               x_window <- as.matrix(dt_window[, -1])
->>>>>>> 1af4a809
             }
 
             ## Split train and test sets
@@ -692,7 +645,7 @@
             x_test <- x_window[(train_size_index + 1):length(y_window), ]
 
             ## Define and set sign control
-            dt_sign <- select(dt_window, -.data$dep_var)
+            dt_sign <- select(dt_modSaturated, -.data$dep_var)
             x_sign <- c(prophet_signs, context_signs, paid_media_signs, organic_signs)
             names(x_sign) <- c(prophet_vars, context_vars, paid_media_spends, organic_vars)
             check_factor <- unlist(lapply(dt_sign, is.factor))
@@ -760,10 +713,6 @@
             ## If no lift calibration, refit using best lambda
             mod_out <- model_refit(
               x_train, y_train,
-<<<<<<< HEAD
-              x_val, y_val,
-=======
->>>>>>> 1af4a809
               x_test, y_test,
               lambda = lambda_scaled,
               lower.limits = lower.limits,
@@ -780,11 +729,7 @@
               dt_modRollWind = dt_modRollWind,
               refreshAddedStart = refreshAddedStart
             )
-<<<<<<< HEAD
-            nrmse <- ifelse(ts_validation, mod_out$nrmse_val, mod_out$nrmse_train)
-=======
             nrmse <- mod_out$nrmse_test
->>>>>>> 1af4a809
             mape <- 0
             df.int <- mod_out$df.int
 
@@ -861,14 +806,9 @@
             #### Collect Multi-Objective Errors and Iteration Results
             resultCollect <- list()
 
-            # Auxiliary dynamic vector
-            common <- data.frame(
+            # Auxiliary vector
+            common <- c(
               rsq_train = mod_out$rsq_train,
-              rsq_val = mod_out$rsq_val,
-              rsq_test = mod_out$rsq_test,
-              nrmse_train = mod_out$nrmse_train,
-              nrmse_val = mod_out$nrmse_val,
-              nrmse_test = mod_out$nrmse_test,
               nrmse = nrmse,
               decomp.rssd = decomp.rssd,
               mape = mape,
@@ -876,24 +816,20 @@
               lambda_hp = lambda_hp,
               lambda_max = lambda_max,
               lambda_min_ratio = lambda_min_ratio,
-              solID = paste(trial, lng, i, sep = "_"),
-              trial = trial,
+              iterPar = i,
               iterNG = lng,
-              iterPar = i,
               df.int = df.int
             )
-            total_common <- ncol(common)
-            split_common <- which(colnames(common) == "lambda_min_ratio")
-
-            resultCollect[["resultHypParam"]] <- as_tibble(hypParamSam) %>%
+
+            resultCollect[["resultHypParam"]] <- data.frame(hypParamSam) %>%
               select(-.data$lambda) %>%
-              bind_cols(common[, 1:split_common]) %>%
+              bind_cols(data.frame(t(common[1:8]))) %>%
               mutate(
                 pos = prod(decompCollect$xDecompAgg$pos),
                 Elapsed = as.numeric(difftime(Sys.time(), t1, units = "secs")),
                 ElapsedAccum = as.numeric(difftime(Sys.time(), t0, units = "secs"))
               ) %>%
-              bind_cols(common[, (split_common + 1):total_common]) %>%
+              bind_cols(data.frame(t(common[9:11]))) %>%
               dplyr::mutate_all(unlist)
 
             mediaDecompImmediate <- select(decompCollect$mediaDecompImmediate, -.data$ds, -.data$y)
@@ -904,25 +840,20 @@
               decompCollect$xDecompVec,
               mediaDecompImmediate,
               mediaDecompCarryover
-<<<<<<< HEAD
-            ) %>% mutate(trial = trial, iterNG = lng, iterPar = i)
-=======
             ) %>%
               mutate(solID = paste(trial, lng, i, sep = "_")) %>%
               select(.data$solID, dplyr::everything())
->>>>>>> 1af4a809
 
             resultCollect[["xDecompAgg"]] <- decompCollect$xDecompAgg %>%
-              mutate(train_size = train_size) %>%
-              bind_cols(common)
+              bind_cols(data.frame(t(common)))
 
             if (!is.null(calibration_input)) {
               resultCollect[["liftCalibration"]] <- liftCollect %>%
-                bind_cols(common)
+                bind_cols(data.frame(t(common)))
             }
 
             resultCollect[["decompSpendDist"]] <- dt_decompSpendDist %>%
-              bind_cols(common)
+              bind_cols(data.frame(t(common)))
 
             resultCollect <- append(resultCollect, as.list(common))
             return(resultCollect)
@@ -974,7 +905,7 @@
       }) # end system.time
     },
     error = function(err) {
-      if (length(resultCollectNG) > 1) {
+      if (!is.null(resultCollectNG)) {
         msg <- "Error while running robyn_mmm(); providing PARTIAL results"
         warning(msg)
         message(paste(msg, err, sep = "\n"))
@@ -1001,19 +932,14 @@
 
   resultCollect <- list()
 
-  resultCollect[["resultHypParam"]] <- as_tibble(bind_rows(
+  resultCollect[["resultHypParam"]] <- bind_rows(
     lapply(resultCollectNG, function(x) {
       bind_rows(lapply(x, function(y) y$resultHypParam))
     })
-  ))
-
-<<<<<<< HEAD
-  resultCollect[["xDecompVec"]] <- as_tibble(bind_rows(
-    lapply(resultCollectNG, function(x) {
-      bind_rows(lapply(x, function(y) y$xDecompVec))
-    })
-  ))
-=======
+  ) %>%
+    arrange(.data$nrmse) %>%
+    as_tibble()
+
   resultCollect[["xDecompVec"]] <- bind_rows(
     lapply(resultCollectNG, function(x) {
       bind_rows(lapply(x, function(y) y$xDecompVec))
@@ -1034,28 +960,32 @@
   # ) %>%
   #   arrange(.data$nrmse, .data$ds) %>%
   #   as_tibble()
->>>>>>> 1af4a809
-
-  resultCollect[["xDecompAgg"]] <- as_tibble(bind_rows(
+
+  resultCollect[["xDecompAgg"]] <- bind_rows(
     lapply(resultCollectNG, function(x) {
       bind_rows(lapply(x, function(y) y$xDecompAgg))
     })
-  ))
+  ) %>%
+    arrange(.data$nrmse) %>%
+    as_tibble()
 
   if (!is.null(calibration_input)) {
-    resultCollect[["liftCalibration"]] <- as_tibble(bind_rows(
+    resultCollect[["liftCalibration"]] <- bind_rows(
       lapply(resultCollectNG, function(x) {
         bind_rows(lapply(x, function(y) y$liftCalibration))
       })
     ) %>%
-      arrange(.data$mape, .data$liftMedia, .data$liftStart))
-  }
-
-  resultCollect[["decompSpendDist"]] <- as_tibble(bind_rows(
+      arrange(.data$mape, .data$liftMedia, .data$liftStart) %>%
+      as_tibble()
+  }
+
+  resultCollect[["decompSpendDist"]] <- bind_rows(
     lapply(resultCollectNG, function(x) {
       bind_rows(lapply(x, function(y) y$decompSpendDist))
     })
-  ))
+  ) %>%
+    arrange(.data$nrmse) %>%
+    as_tibble()
 
   resultCollect$iter <- length(resultCollect$mape)
   resultCollect$elapsed.min <- sysTimeDopar[3] / 60
@@ -1091,9 +1021,7 @@
   xDecompOut <- cbind(data.frame(ds = dt_modRollWind$ds, y = y, y_pred = y_pred), xDecomp)
 
   ## Decomp immediate & carryover response
-  sel_coef <- rownames(coefs) %in% names(dt_saturatedImmediate)
-  coefs_media <- coefs[sel_coef, ]
-  names(coefs_media) <- rownames(coefs)[sel_coef]
+  coefs_media <- coefs[rownames(coefs) %in% names(dt_saturatedImmediate), ]
   mediaDecompImmediate <- data.frame(mapply(function(regressor, coeff) {
     regressor * coeff
   }, regressor = dt_saturatedImmediate, coeff = coefs_media))
@@ -1112,13 +1040,13 @@
   }
   y_hat <- rowSums(xDecomp, na.rm = TRUE)
   errorTerm <- y_hat - y_pred
-  # if (prod(round(y_pred) == round(y_hat)) == 0) {
-  #   message(paste0(
-  #     "Attention for loop ", i,
-  #     ": manual decomp is not matching linear model prediction. ",
-  #     "Deviation is ", round(mean(errorTerm / y) * 100, 2), "%"
-  #   ))
-  # }
+  if (prod(round(y_pred) == round(y_hat)) == 0) {
+    message(paste0(
+      "Attention for loop ", i,
+      ": manual decomp is not matching linear model prediction. ",
+      "Deviation is ", round(mean(errorTerm / y) * 100, 2), "%"
+    ))
+  }
 
   ## Output decomp
   y_hat.scaled <- rowSums(abs(xDecomp), na.rm = TRUE)
@@ -1176,9 +1104,7 @@
   return(decompCollect)
 }
 
-model_refit <- function(x_train, y_train, x_val, y_val, x_test, y_test,
-                        lambda, lower.limits, upper.limits,
-                        intercept_sign = "non_negative") {
+model_refit <- function(x_train, y_train, lambda, lower.limits, upper.limits, intercept_sign = "non_negative") {
   mod <- glmnet(
     x_train,
     y_train,
@@ -1207,44 +1133,6 @@
     df.int <- 0
   } # ; plot(mod); print(mod)
 
-<<<<<<< HEAD
-  # Calculate all Adjusted R2
-  y_train_pred <- as.vector(predict(mod, s = lambda, newx = x_train))
-  rsq_train <- get_rsq(true = y_train, predicted = y_train_pred, p = ncol(x_train), df.int = df.int)
-  if (!is.null(x_val)) {
-    y_val_pred <- as.vector(predict(mod, s = lambda, newx = x_val))
-    rsq_val <- get_rsq(true = y_val, predicted = y_val_pred, p = ncol(x_val), df.int = df.int, n_train = length(y_train))
-    y_test_pred <- as.vector(predict(mod, s = lambda, newx = x_test))
-    rsq_test <- get_rsq(true = y_test, predicted = y_test_pred, p = ncol(x_test), df.int = df.int, n_train = length(y_train))
-    y_pred <- c(y_train_pred, y_val_pred, y_test_pred)
-  } else {
-    rsq_val <- rsq_test <- NA
-    y_pred <- y_train_pred
-  }
-
-  # Calculate all NRMSE
-  nrmse_train <- sqrt(mean((y_train - y_train_pred)^2)) / (max(y_train) - min(y_train))
-  if (!is.null(x_val)) {
-    nrmse_val <- sqrt(mean(sum((y_val - y_val_pred)^2))) / (max(y_val) - min(y_val))
-    nrmse_test <- sqrt(mean(sum((y_test - y_test_pred)^2))) / (max(y_test) - min(y_test))
-  } else {
-    nrmse_val <- nrmse_test <- y_val_pred <- y_test_pred <- NA
-  }
-
-
-  mod_out <- list(
-    rsq_train = rsq_train,
-    rsq_val = rsq_val,
-    rsq_test = rsq_test,
-    nrmse_train = nrmse_train,
-    nrmse_val = nrmse_val,
-    nrmse_test = nrmse_test,
-    coefs = as.matrix(coef(mod)),
-    y_train_pred = y_train_pred,
-    y_val_pred = y_val_pred,
-    y_test_pred = y_test_pred,
-    y_pred = y_pred,
-=======
   y_train_pred <- as.vector(predict(mod, s = lambda, newx = x_train))
   rsq_train <- get_rsq(true = y_train, predicted = y_train_pred, p = ncol(x_train), df.int = df.int)
   y_test_pred <- as.vector(predict(mod, s = lambda, newx = x_test))
@@ -1266,7 +1154,6 @@
     y_train_pred = y_train_pred,
     y_test_pred = y_test_pred,
     y_pred = c(y_train_pred, y_test_pred),
->>>>>>> 1af4a809
     mod = mod,
     df.int = df.int
   )
@@ -1295,17 +1182,12 @@
   return(lambdas)
 }
 
-hyper_collector <- function(InputCollect, hyper_in, ts_validation, add_penalty_factor, dt_hyper_fixed = NULL, cores) {
+hyper_collector <- function(InputCollect, hyper_in, add_penalty_factor, dt_hyper_fixed = NULL, cores) {
   # Fetch hyper-parameters based on media
   hypParamSamName <- hyper_names(adstock = InputCollect$adstock, all_media = InputCollect$all_media)
 
-<<<<<<< HEAD
-  # Manually add other hyper-parameters
-  hypParamSamName <- c(hypParamSamName, HYPS_OTHERS)
-=======
   # Add lambda
   hypParamSamName <- c(hypParamSamName, "lambda", "train_size")
->>>>>>> 1af4a809
 
   # Add penalty factor hyper-parameters names
   for_penalty <- names(select(InputCollect$dt_mod, -.data$ds, -.data$dep_var))
@@ -1329,25 +1211,8 @@
     }
 
     # Add unfixed train_size hyperparameter manually
-<<<<<<< HEAD
-    if (ts_validation) {
-      if (!"train_size" %in% names(hyper_bound_list)) {
-        hyper_bound_list$train_size <- c(0.5, 0.8)
-      }
-      message(sprintf(
-        "Time-series validation with train_size range of %s of the data...",
-        paste(formatNum(100 * hyper_bound_list$train_size, pos = "%"), collapse = "-")
-      ))
-    } else {
-      if ("train_size" %in% names(hyper_bound_list)) {
-        warning("Provided train_size but ts_validation = FALSE. Time series validation inactive.")
-      }
-      hyper_bound_list$train_size <- 1
-      message("Fitting time series with all available data...")
-=======
     if (length(hyper_bound_list[["train_size"]]) != 1) {
       hyper_bound_list$train_size <- c(0.5, 0.99)
->>>>>>> 1af4a809
     }
 
     # Add unfixed penalty.factor hyperparameters manually

Package: Robyn
Type: Package
Title: Semi-Automated Marketing Mix Modeling (MMM) from Meta Marketing Science 
<<<<<<< HEAD
Version: 3.10.4.9008
=======
Version: 3.10.4.9009
>>>>>>> 2c872425
Authors@R: c(
    person("Gufeng", "Zhou", , "gufeng@meta.com", c("cre","aut")),
    person("Leonel", "Sentana", , "leonelsentana@meta.com", c("aut")),
    person("Igor", "Skokan", , "igorskokan@meta.com", c("aut")),
    person("Bernardo", "Lares", , "laresbernardo@gmail.com", c("aut")),
    person("Meta Platforms, Inc.", role = c("cph", "fnd")))
Maintainer: Gufeng Zhou <gufeng@meta.com>
Description: Semi-Automated Marketing Mix Modeling (MMM) aiming to reduce human bias by means of ridge regression and evolutionary algorithms, enables actionable decision making providing a budget allocation and diminishing returns curves and allows ground-truth calibration to account for causation.
Depends:
    R (>= 4.0.0)
Imports:
    doParallel,
    doRNG,
    dplyr,
    foreach,
    ggplot2,
    ggridges,
    glmnet,
    jsonlite,
    lares,
    lubridate,
    minpack.lm,
    nloptr,
    patchwork,
    prophet,
    reticulate,
    stringr,
    tidyr
Suggests:
    shiny
Config/reticulate:
  list(
    packages = list(
      list(package = "nevergrad", pip = TRUE)
    )
  )
URL: https://github.com/facebookexperimental/Robyn, https://facebookexperimental.github.io/Robyn/
BugReports: https://github.com/facebookexperimental/Robyn/issues
RoxygenNote: 7.2.3
License: MIT + file LICENSE
Encoding: UTF-8
LazyData: true<|MERGE_RESOLUTION|>--- conflicted
+++ resolved
@@ -1,11 +1,7 @@
 Package: Robyn
 Type: Package
 Title: Semi-Automated Marketing Mix Modeling (MMM) from Meta Marketing Science 
-<<<<<<< HEAD
-Version: 3.10.4.9008
-=======
-Version: 3.10.4.9009
->>>>>>> 2c872425
+Version: 3.10.4.9010
 Authors@R: c(
     person("Gufeng", "Zhou", , "gufeng@meta.com", c("cre","aut")),
     person("Leonel", "Sentana", , "leonelsentana@meta.com", c("aut")),

--- conflicted
+++ resolved
@@ -1,11 +1,7 @@
 Package: Robyn
 Type: Package
 Title: Semi-Automated Marketing Mix Modeling (MMM) from Meta Marketing Science 
-<<<<<<< HEAD
-Version: 3.12.0.9008
-=======
 Version: 3.12.1
->>>>>>> 33baf19f
 Authors@R: c(
     person("Gufeng", "Zhou", , "gufeng@meta.com", c("cre", "aut")),
     person("Bernardo", "Lares", , "laresbernardo@gmail.com", c("aut")),
